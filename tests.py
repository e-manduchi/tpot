# -*- coding: utf-8 -*-

"""
TPOT Unit Tests
"""

from tpot import TPOTClassifier, TPOTRegressor
from tpot.base import TPOTBase
from tpot.driver import positive_integer, float_range
from tpot.export_utils import export_pipeline, generate_import_code, _indent, generate_pipeline_code
from tpot.decorators import _gp_new_generation
from tpot.gp_types import Output_DF

from tpot.operators import Operator
from tpot.operators.selectors import TPOTSelectKBest

import numpy as np
import inspect
import random
from datetime import datetime

from sklearn.datasets import load_digits, load_boston
from sklearn.model_selection import train_test_split

from deap import creator
from tqdm import tqdm

# Set up the MNIST data set for testing
mnist_data = load_digits()
training_features, testing_features, training_classes, testing_classes = \
    train_test_split(mnist_data.data.astype(np.float64), mnist_data.target.astype(np.float64), random_state=42)

# Set up the Boston data set for testing
boston_data = load_boston()
training_features_r, testing_features_r, training_classes_r, testing_classes_r = \
    train_test_split(boston_data.data, boston_data.target, random_state=42)

np.random.seed(42)
random.seed(42)


def test_init_custom_parameters():
    """Assert that the TPOT instantiator stores the TPOT variables properly"""

    tpot_obj = TPOTClassifier(population_size=500, generations=1000,
                    mutation_rate=0.05, crossover_rate=0.9,
                    scoring='accuracy', num_cv_folds=10,
                    verbosity=1, random_state=42,
                    disable_update_check=True, warm_start=True)

    assert tpot_obj.population_size == 500
    assert tpot_obj.generations == 1000
    assert tpot_obj.mutation_rate == 0.05
    assert tpot_obj.crossover_rate == 0.9
    assert tpot_obj.scoring_function == 'accuracy'
    assert tpot_obj.num_cv_folds == 10
    assert tpot_obj.max_time_mins is None
    assert tpot_obj.warm_start is True
    assert tpot_obj.verbosity == 1
    assert tpot_obj._optimized_pipeline is None
    assert tpot_obj._fitted_pipeline is None
    assert not (tpot_obj._pset is None)
    assert not (tpot_obj._toolbox is None)


def test_init_default_scoring():
    """Assert that TPOT intitializes with the correct default scoring function"""

    tpot_obj = TPOTRegressor()
    assert tpot_obj.scoring_function == 'neg_mean_squared_error'


def test_init_max_time_mins():
    """Assert that the TPOT init stores max run time and sets generations to 1000000"""

    tpot_obj = TPOTClassifier(max_time_mins=30, generations=1000)

    assert tpot_obj.generations == 1000000
    assert tpot_obj.max_time_mins == 30


def test_get_params():
    """Assert that get_params returns the exact dictionary of parameters used by TPOT"""

    kwargs = {
        'population_size': 500,
        'generations': 1000,
        'verbosity': 1
    }

    tpot_obj = TPOTClassifier(**kwargs)

    # Get default parameters of TPOT and merge with our specified parameters
    initializer = inspect.getargspec(TPOTBase.__init__)
    default_kwargs = dict(zip(initializer.args[1:], initializer.defaults))
    default_kwargs.update(kwargs)

    assert tpot_obj.get_params() == default_kwargs


def test_set_params():
    """Assert that set_params returns a reference to the TPOT instance"""

    tpot_obj = TPOTClassifier()
    assert tpot_obj.set_params() is tpot_obj


def test_set_params_2():
    """Assert that set_params updates TPOT's instance variables"""
    tpot_obj = TPOTClassifier(generations=2)
    tpot_obj.set_params(generations=3)

    assert tpot_obj.generations == 3


def test_score():
    """Assert that the TPOT score function raises a ValueError when no optimized pipeline exists"""

    tpot_obj = TPOTClassifier()

    try:
        tpot_obj.score(testing_features, testing_classes)
        assert False  # Should be unreachable
    except ValueError:
        pass


def test_score_2():
    """Assert that the TPOTClassifier score function outputs a known score for a fixed pipeline"""

    tpot_obj = TPOTClassifier()
    tpot_obj._pbar = tqdm(total=1, disable=True)
    known_score = 0.986318199045  # Assumes use of the TPOT balanced_accuracy function

    # Reify pipeline with known score
    tpot_obj._optimized_pipeline = creator.Individual.\
        from_string('RandomForestClassifier(input_matrix)', tpot_obj._pset)
    tpot_obj._fitted_pipeline = tpot_obj._toolbox.compile(expr=tpot_obj._optimized_pipeline)
    tpot_obj._fitted_pipeline.fit(training_features, training_classes)

    # Get score from TPOT
    score = tpot_obj.score(testing_features, testing_classes)
    # http://stackoverflow.com/questions/5595425/
    def isclose(a, b, rel_tol=1e-09, abs_tol=0.0):
        return abs(a - b) <= max(rel_tol * max(abs(a), abs(b)), abs_tol)

    assert isclose(known_score, score)


def test_score_3():
    """Assert that the TPOTRegressor score function outputs a known score for a fixed pipeline"""

    tpot_obj = TPOTRegressor(scoring='neg_mean_squared_error')
    tpot_obj._pbar = tqdm(total=1, disable=True)
    known_score = 8.9673743407873712  # Assumes use of mse
    # Reify pipeline with known score
    tpot_obj._optimized_pipeline = creator.Individual.\
        from_string('ExtraTreesRegressor(GradientBoostingRegressor(input_matrix, 100.0, 0.11), 0.17999999999999999)', tpot_obj._pset)
    tpot_obj._fitted_pipeline = tpot_obj._toolbox.compile(expr=tpot_obj._optimized_pipeline)
    tpot_obj._fitted_pipeline.fit(training_features_r, training_classes_r)

    # Get score from TPOT
    score = tpot_obj.score(testing_features_r, testing_classes_r)

    # http://stackoverflow.com/questions/5595425/
    def isclose(a, b, rel_tol=1e-09, abs_tol=0.0):
        return abs(a - b) <= max(rel_tol * max(abs(a), abs(b)), abs_tol)

    assert isclose(known_score, score)

def test_sample_weight_func():
    """Assert that the TPOTRegressor score function outputs a known score for a fixed pipeline with sample weights"""

    tpot_obj = TPOTRegressor(scoring='neg_mean_squared_error')
    tpot_obj._pbar = tqdm(total=1, disable=True)
    known_score = 9.61954007496  # Assumes use of mse
    # Reify pipeline with known score
    tpot_obj._optimized_pipeline = creator.Individual.\
        from_string('ExtraTreesRegressor(GradientBoostingRegressor(input_matrix, 100.0, 0.11), 0.17999999999999999)', tpot_obj._pset)
    tpot_obj._fitted_pipeline = tpot_obj._toolbox.compile(expr=tpot_obj._optimized_pipeline)
    # make up a sample weight
    training_classes_r_weight = range(1, len(training_classes_r)+1)
    training_classes_r_weight_dict = tpot_obj._set_param_recursive(tpot_obj._fitted_pipeline .steps, 'random_state', 42, training_classes_r_weight)
    tpot_obj._fitted_pipeline.fit(training_features_r, training_classes_r, **training_classes_r_weight_dict)

    # Get score from TPOT
    score = tpot_obj.score(testing_features_r, testing_classes_r)
    # http://stackoverflow.com/questions/5595425/
    def isclose(a, b, rel_tol=1e-09, abs_tol=0.0):
        return abs(a - b) <= max(rel_tol * max(abs(a), abs(b)), abs_tol)

    assert isclose(known_score, score)


def test_predict():
    """Assert that the TPOT predict function raises a ValueError when no optimized pipeline exists"""

    tpot_obj = TPOTClassifier()

    try:
        tpot_obj.predict(testing_features)
        assert False  # Should be unreachable
    except ValueError:
        pass


def test_predict_2():
    """Assert that the TPOT predict function returns a numpy matrix of shape (num_testing_rows,)"""

    tpot_obj = TPOTClassifier()
    tpot_obj._optimized_pipeline = creator.Individual.\
        from_string('DecisionTreeClassifier(input_matrix)', tpot_obj._pset)
    tpot_obj._fitted_pipeline = tpot_obj._toolbox.compile(expr=tpot_obj._optimized_pipeline)
    tpot_obj._fitted_pipeline.fit(training_features, training_classes)

    result = tpot_obj.predict(testing_features)

    assert result.shape == (testing_features.shape[0],)


<<<<<<< HEAD
def test_predict_proba():
    """Assert that the TPOT predict_proba function returns a numpy matrix of shape (num_testing_rows, num_testing_classes)"""

    tpot_obj = TPOTClassifier()
    tpot_obj._optimized_pipeline = creator.Individual. \
        from_string('DecisionTreeClassifier(input_matrix)', tpot_obj._pset)
    tpot_obj._fitted_pipeline = tpot_obj._toolbox.compile(expr=tpot_obj._optimized_pipeline)
    tpot_obj._fitted_pipeline.fit(training_features, training_classes)

    result = tpot_obj.predict_proba(testing_features)
    num_labels = np.amax(testing_classes) + 1

    assert result.shape == (testing_features.shape[0], num_labels)

def test_predict_proba2():
    """Assert that the TPOT predict_proba function returns a numpy matrix filled with probabilities (float)"""

    tpot_obj = TPOTClassifier()
    tpot_obj._optimized_pipeline = creator.Individual. \
        from_string('DecisionTreeClassifier(input_matrix)', tpot_obj._pset)
    tpot_obj._fitted_pipeline = tpot_obj._toolbox.compile(expr=tpot_obj._optimized_pipeline)
    tpot_obj._fitted_pipeline.fit(training_features, training_classes)

    result = tpot_obj.predict_proba(testing_features)

    rows = result.shape[0]
    columns = result.shape[1]

    try:
        for i in range(rows):
            for j in range(columns):
                float_range(result[i][j])
        assert True
    except Exception:
        assert False
=======
def test_warm_start():
    """Assert that the TPOT warm_start flag stores the pop and pareto_front from the first run"""
    tpot_obj = TPOTClassifier(random_state=42, population_size=1, generations=1, verbosity=0, warm_start=True)
    tpot_obj.fit(training_features, training_classes)

    assert tpot_obj._pop != None
    assert tpot_obj._pareto_front != None

    first_pop = tpot_obj._pop
    first_pareto_front = tpot_obj._pareto_front

    tpot_obj.random_state = 21
    tpot_obj.fit(training_features, training_classes)

    assert tpot_obj._pop == first_pop
    assert tpot_obj._pareto_front == first_pareto_front
>>>>>>> 454bf9bc


def test_fit():
    """Assert that the TPOT fit function provides an optimized pipeline"""
    tpot_obj = TPOTClassifier(random_state=42, population_size=1, generations=1, verbosity=0)
    tpot_obj.fit(training_features, training_classes)

    assert isinstance(tpot_obj._optimized_pipeline, creator.Individual)
    assert tpot_obj._gp_generation == 0
    assert not (tpot_obj._start_datetime is None)


def test_gp_new_generation():
    """Assert that the gp_generation count gets incremented when _gp_new_generation is called"""
    tpot_obj = TPOTClassifier()
    tpot_obj._pbar = tqdm(total=1, disable=True)

    assert tpot_obj._gp_generation == 0

    # Since _gp_new_generation is a decorator, and we dont want to run a full
    # fit(), decorate a dummy function and then call the dummy function.
    @_gp_new_generation
    def dummy_function(self, foo):
        pass

    dummy_function(tpot_obj, None)

    assert tpot_obj._gp_generation == 1


def check_export(op):
    """Assert that a TPOT operator exports as expected"""
    tpot_obj = TPOTClassifier(random_state=42)

    prng = np.random.RandomState(42)
    np.random.seed(42)

    args = []
    for type_ in op.parameter_types()[0][1:]:
        args.append(prng.choice(tpot_obj._pset.terminals[type_]).value)

    export_string = op.export(*args)

    assert export_string.startswith(op.__name__ + "(") and export_string.endswith(")")


def test_operators():
    """Assert that the TPOT operators match the output of their sklearn counterparts"""
    for op in Operator.inheritors():
        check_export.description = ("Assert that the TPOT {} operator exports "
                                    "as expected".format(op.__name__))
        yield check_export, op


def test_export():
    """Assert that TPOT's export function throws a ValueError when no optimized pipeline exists"""
    tpot_obj = TPOTClassifier()

    try:
        tpot_obj.export("test_export.py")
        assert False  # Should be unreachable
    except ValueError:
        pass


def test_generate_pipeline_code():
    """Assert that generate_pipeline_code() returns the correct code given a specific pipeline"""
    pipeline = ['KNeighborsClassifier',
        ['CombineDFs',
            ['GradientBoostingClassifier',
                'input_matrix',
                38.0,
                0.87],
            ['GaussianNB',
                ['ZeroCount',
                    'input_matrix']]],
        18,
        33]

    expected_code = """make_pipeline(
    make_union(
        make_union(VotingClassifier([('branch',
            GradientBoostingClassifier(learning_rate=1.0, max_features=1.0, n_estimators=500)
        )]), FunctionTransformer(lambda X: X)),
        make_union(VotingClassifier([('branch',
            make_pipeline(
                ZeroCount(),
                GaussianNB()
            )
        )]), FunctionTransformer(lambda X: X))
    ),
    KNeighborsClassifier(n_neighbors=5, weights="distance")
)"""

    assert expected_code == generate_pipeline_code(pipeline)


def test_generate_import_code():
    """Assert that generate_import_code() returns the correct set of dependancies for a given pipeline"""
    tpot_obj = TPOTClassifier()
    pipeline = creator.Individual.\
        from_string('DecisionTreeClassifier(SelectKBest(input_matrix, 7))', tpot_obj._pset)

    expected_code = """import numpy as np

from sklearn.feature_selection import SelectKBest, f_classif
from sklearn.model_selection import train_test_split
from sklearn.pipeline import make_pipeline
from sklearn.tree import DecisionTreeClassifier

# NOTE: Make sure that the class is labeled 'class' in the data file
tpot_data = np.recfromcsv('PATH/TO/DATA/FILE', delimiter='COLUMN_SEPARATOR', dtype=np.float64)
features = np.delete(tpot_data.view(np.float64).reshape(tpot_data.size, -1), tpot_data.dtype.names.index('class'), axis=1)
training_features, testing_features, training_classes, testing_classes = \\
    train_test_split(features, tpot_data['class'], random_state=42)
"""

    assert expected_code == generate_import_code(pipeline)


def test_export_pipeline():
    """Assert that exported_pipeline() generated a compile source file as expected given a fixed complex pipeline"""
    tpot_obj = TPOTClassifier()
    pipeline = creator.Individual.\
        from_string("KNeighborsClassifier(CombineDFs(GradientBoostingClassifier(input_matrix, 38.0, 0.87), SelectKBest(input_matrix, 5)), 18, 33)", tpot_obj._pset)

    expected_code = """import numpy as np

from sklearn.ensemble import GradientBoostingClassifier, VotingClassifier
from sklearn.feature_selection import SelectKBest, f_classif
from sklearn.model_selection import train_test_split
from sklearn.neighbors import KNeighborsClassifier
from sklearn.pipeline import make_pipeline, make_union
from sklearn.preprocessing import FunctionTransformer

# NOTE: Make sure that the class is labeled 'class' in the data file
tpot_data = np.recfromcsv('PATH/TO/DATA/FILE', delimiter='COLUMN_SEPARATOR', dtype=np.float64)
features = np.delete(tpot_data.view(np.float64).reshape(tpot_data.size, -1), tpot_data.dtype.names.index('class'), axis=1)
training_features, testing_features, training_classes, testing_classes = \\
    train_test_split(features, tpot_data['class'], random_state=42)

exported_pipeline = make_pipeline(
    make_union(
        make_union(VotingClassifier([('branch',
            GradientBoostingClassifier(learning_rate=1.0, max_features=1.0, n_estimators=500)
        )]), FunctionTransformer(lambda X: X)),
        SelectKBest(k=5, score_func=f_classif)
    ),
    KNeighborsClassifier(n_neighbors=5, weights="distance")
)

exported_pipeline.fit(training_features, training_classes)
results = exported_pipeline.predict(testing_features)
"""

    assert expected_code == export_pipeline(pipeline)


def test_export_pipeline_2():
    """Assert that exported_pipeline() generated a compile source file as expected given a fixed simple pipeline (only one classifier)"""
    tpot_obj = TPOTClassifier()
    pipeline = creator.Individual.\
        from_string("KNeighborsClassifier(input_matrix, 18, 33)", tpot_obj._pset)
    expected_code = """import numpy as np

from sklearn.model_selection import train_test_split
from sklearn.neighbors import KNeighborsClassifier

# NOTE: Make sure that the class is labeled 'class' in the data file
tpot_data = np.recfromcsv('PATH/TO/DATA/FILE', delimiter='COLUMN_SEPARATOR', dtype=np.float64)
features = np.delete(tpot_data.view(np.float64).reshape(tpot_data.size, -1), tpot_data.dtype.names.index('class'), axis=1)
training_features, testing_features, training_classes, testing_classes = \\
    train_test_split(features, tpot_data['class'], random_state=42)

exported_pipeline = KNeighborsClassifier(n_neighbors=5, weights="distance")

exported_pipeline.fit(training_features, training_classes)
results = exported_pipeline.predict(testing_features)
"""

    assert expected_code == export_pipeline(pipeline)

def test_export_pipeline_3():
    """Assert that exported_pipeline() generated a compile source file as expected given a fixed simple pipeline with a preprocessor"""
    tpot_obj = TPOTClassifier()
    pipeline = creator.Individual.\
        from_string("DecisionTreeClassifier(SelectKBest(input_matrix, 5))", tpot_obj._pset)

    expected_code = """import numpy as np

from sklearn.feature_selection import SelectKBest, f_classif
from sklearn.model_selection import train_test_split
from sklearn.pipeline import make_pipeline
from sklearn.tree import DecisionTreeClassifier

# NOTE: Make sure that the class is labeled 'class' in the data file
tpot_data = np.recfromcsv('PATH/TO/DATA/FILE', delimiter='COLUMN_SEPARATOR', dtype=np.float64)
features = np.delete(tpot_data.view(np.float64).reshape(tpot_data.size, -1), tpot_data.dtype.names.index('class'), axis=1)
training_features, testing_features, training_classes, testing_classes = \\
    train_test_split(features, tpot_data['class'], random_state=42)

exported_pipeline = make_pipeline(
    SelectKBest(k=5, score_func=f_classif),
    DecisionTreeClassifier()
)

exported_pipeline.fit(training_features, training_classes)
results = exported_pipeline.predict(testing_features)
"""
    assert expected_code == export_pipeline(pipeline)


def test_operator_export():
    """Assert that a TPOT operator can export properly with a function as a parameter to a classifier"""
    export_string = TPOTSelectKBest().export(5)
    assert export_string == "SelectKBest(k=5, score_func=f_classif)"


def test_indent():
    """Assert that indenting a multiline string by 4 spaces prepends 4 spaces before each new line"""

    multiline_string = """test
test1
test2
test3"""

    indented_multiline_string = """    test
    test1
    test2
    test3"""

    assert indented_multiline_string == _indent(multiline_string, 4)


def test_operator_type():
    """Assert that TPOT operators return their type, e.g. "Classifier", "Preprocessor" """
    assert TPOTSelectKBest().type == "Selector"


def test_get_by_name():
    """Assert that the Operator class returns operators by name appropriately"""
    assert Operator.get_by_name("SelectKBest").__class__ == TPOTSelectKBest


def test_gen():
    """Assert that TPOT's gen_grow_safe function returns a pipeline of expected structure"""
    tpot_obj = TPOTClassifier()

    pipeline = tpot_obj._gen_grow_safe(tpot_obj._pset, 1, 3)

    assert len(pipeline) > 1
    assert pipeline[0].ret == Output_DF


def test_positive_integer():
    """Assert that the TPOT CLI interface's integer parsing throws an exception when n < 0"""
    try:
        positive_integer('-1')
        assert False  # Should be unreachable
    except Exception:
        pass


def test_positive_integer_2():
    """Assert that the TPOT CLI interface's integer parsing returns the integer value of a string encoded integer when n > 0"""
    assert 1 == positive_integer('1')


def test_positive_integer_3():
    """Assert that the TPOT CLI interface's integer parsing throws an exception when n is not an integer"""
    try:
        positive_integer('foobar')
        assert False  # Should be unreachable
    except Exception:
        pass


def test_float_range():
    """Assert that the TPOT CLI interface's float range returns a float with input is in 0. - 1.0"""
    assert 0.5 == float_range('0.5')


def test_float_range_2():
    """Assert that the TPOT CLI interface's float range throws an exception when input it out of range"""
    try:
        float_range('2.0')
        assert False  # Should be unreachable
    except Exception:
        pass


def test_float_range_3():
    """Assert that the TPOT CLI interface's float range throws an exception when input is not a float"""
    try:
        float_range('foobar')
        assert False  # Should be unreachable
    except Exception:
        pass<|MERGE_RESOLUTION|>--- conflicted
+++ resolved
@@ -218,7 +218,6 @@
     assert result.shape == (testing_features.shape[0],)
 
 
-<<<<<<< HEAD
 def test_predict_proba():
     """Assert that the TPOT predict_proba function returns a numpy matrix of shape (num_testing_rows, num_testing_classes)"""
 
@@ -233,6 +232,7 @@
 
     assert result.shape == (testing_features.shape[0], num_labels)
 
+    
 def test_predict_proba2():
     """Assert that the TPOT predict_proba function returns a numpy matrix filled with probabilities (float)"""
 
@@ -254,7 +254,7 @@
         assert True
     except Exception:
         assert False
-=======
+
 def test_warm_start():
     """Assert that the TPOT warm_start flag stores the pop and pareto_front from the first run"""
     tpot_obj = TPOTClassifier(random_state=42, population_size=1, generations=1, verbosity=0, warm_start=True)
@@ -270,8 +270,6 @@
     tpot_obj.fit(training_features, training_classes)
 
     assert tpot_obj._pop == first_pop
-    assert tpot_obj._pareto_front == first_pareto_front
->>>>>>> 454bf9bc
 
 
 def test_fit():
