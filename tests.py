# -*- coding: utf-8 -*-

"""Copyright 2015-Present Randal S. Olson.

This file is part of the TPOT library.

TPOT is free software: you can redistribute it and/or modify
it under the terms of the GNU Lesser General Public License as
published by the Free Software Foundation, either version 3 of
the License, or (at your option) any later version.

TPOT is distributed in the hope that it will be useful,
but WITHOUT ANY WARRANTY; without even the implied warranty of
MERCHANTABILITY or FITNESS FOR A PARTICULAR PURPOSE. See the
GNU Lesser General Public License for more details.

You should have received a copy of the GNU Lesser General Public
License along with TPOT. If not, see <http://www.gnu.org/licenses/>.

"""

from tpot import TPOTClassifier, TPOTRegressor
from tpot.base import TPOTBase
from tpot.built_in_operators import ZeroCount
from tpot.driver import positive_integer, float_range, _get_arg_parser, _print_args, main, _read_data_file
from tpot.export_utils import export_pipeline, generate_import_code, _indent, generate_pipeline_code, get_by_name
from tpot.gp_types import Output_Array
from tpot.gp_deap import mutNodeReplacement
from tpot.metrics import balanced_accuracy

from tpot.operator_utils import TPOTOperatorClassFactory, set_sample_weight
from tpot.config_classifier import classifier_config_dict
from tpot.config_classifier_light import classifier_config_dict_light
from tpot.config_regressor_light import regressor_config_dict_light
from tpot.config_classifier_mdr import tpot_mdr_classifier_config_dict
from tpot.config_regressor_mdr import tpot_mdr_regressor_config_dict

import numpy as np
import inspect
import random
import subprocess
import sys

from sklearn.datasets import load_digits, load_boston
from sklearn.model_selection import train_test_split, cross_val_score
from deap import creator
from tqdm import tqdm
<<<<<<< HEAD
from nose.tools import assert_raises, assert_not_equal
=======
from nose.tools import assert_raises, assert_equal
>>>>>>> 991fb0fc
from unittest import TestCase
from contextlib import contextmanager
try:
    from StringIO import StringIO
except:
    from io import StringIO

# Set up the MNIST data set for testing
mnist_data = load_digits()
training_features, testing_features, training_classes, testing_classes = \
    train_test_split(mnist_data.data.astype(np.float64), mnist_data.target.astype(np.float64), random_state=42)

# Set up the Boston data set for testing
boston_data = load_boston()
training_features_r, testing_features_r, training_classes_r, testing_classes_r = \
    train_test_split(boston_data.data, boston_data.target, random_state=42)

np.random.seed(42)
random.seed(42)

test_operator_key = 'sklearn.feature_selection.SelectPercentile'
TPOTSelectPercentile, TPOTSelectPercentile_args = TPOTOperatorClassFactory(
    test_operator_key,
    classifier_config_dict[test_operator_key]
)


@contextmanager
def captured_output():
    new_out, new_err = StringIO(), StringIO()
    old_out, old_err = sys.stdout, sys.stderr
    try:
        sys.stdout, sys.stderr = new_out, new_err
        yield sys.stdout, sys.stderr
    finally:
        sys.stdout, sys.stderr = old_out, old_err


def test_driver():
    """Assert that the TPOT driver outputs normal result in mode mode."""
    batcmd = "python -m tpot.driver tests.csv -is , -target class -g 2 -p 2 -os 4 -cv 5 -s 45 -v 1"
    ret_stdout = subprocess.check_output(batcmd, shell=True)
    try:
        ret_val = float(ret_stdout.decode('UTF-8').split('\n')[-2].split(': ')[-1])
    except Exception:
        ret_val = -float('inf')
    assert ret_val > 0.0


def test_driver_2():
    """Assert that the main() in TPOT driver outputs normal result."""
    args_list = [
                'tests.csv',
                '-is', ',',
                '-target', 'class',
                '-g', '2',
                '-p', '2',
                '-os', '4',
                '-cv', '5',
                '-s',' 45',
                '-config', 'TPOT light',
                '-v', '1'
                ]
    args = _get_arg_parser().parse_args(args_list)
    with captured_output() as (out, err):
        main(args)
    ret_stdout = out.getvalue()
    try:
        ret_val = float(ret_stdout.split('\n')[-2].split(': ')[-1])
    except Exception:
        ret_val = -float('inf')
    assert ret_val > 0.0


def test_read_data_file():
    """Assert that _read_data_file raises ValueError when the targe column is missing."""
    # Mis-spelled target
    args_list = [
                'tests.csv',
                '-is', ',',
                '-target', 'clas' # typo for right target 'class'
                ]
    args = _get_arg_parser().parse_args(args_list)
    assert_raises(ValueError, _read_data_file, args=args)
    # Correctly spelled
    args_list = [
                'tests.csv',
                '-is', ',',
                '-target', 'class'
                ]
    args = _get_arg_parser().parse_args(args_list)
    input_data = _read_data_file(args)
    assert isinstance(input_data, np.recarray)


class ParserTest(TestCase):
    def setUp(self):
        self.parser = _get_arg_parser()

    def test_default_param(self):
        """Assert that the TPOT driver stores correct default values for all parameters."""
        args = self.parser.parse_args(['tests.csv'])
        self.assertEqual(args.CROSSOVER_RATE, 0.1)
        self.assertEqual(args.DISABLE_UPDATE_CHECK, False)
        self.assertEqual(args.GENERATIONS, 100)
        self.assertEqual(args.INPUT_FILE, 'tests.csv')
        self.assertEqual(args.INPUT_SEPARATOR, '\t')
        self.assertEqual(args.MAX_EVAL_MINS, 5)
        self.assertEqual(args.MUTATION_RATE, 0.9)
        self.assertEqual(args.NUM_CV_FOLDS, 5)
        self.assertEqual(args.NUM_JOBS, 1)
        self.assertEqual(args.OFFSPRING_SIZE, None)
        self.assertEqual(args.OUTPUT_FILE, '')
        self.assertEqual(args.POPULATION_SIZE, 100)
        self.assertEqual(args.RANDOM_STATE, None)
        self.assertEqual(args.SUBSAMPLE, 1.0)
        self.assertEqual(args.SCORING_FN, None)
        self.assertEqual(args.TARGET_NAME, 'class')
        self.assertEqual(args.TPOT_MODE, 'classification')
        self.assertEqual(args.VERBOSITY, 1)


    def test_print_args(self):
        """Assert that _print_args prints correct values for all parameters."""
        args = self.parser.parse_args(['tests.csv'])
        with captured_output() as (out, err):
            _print_args(args)
        output = out.getvalue()
        expected_output = """
TPOT settings:
CONFIG_FILE\t=\t
CROSSOVER_RATE\t=\t0.1
GENERATIONS\t=\t100
INPUT_FILE\t=\ttests.csv
INPUT_SEPARATOR\t=\t\t
MAX_EVAL_MINS\t=\t5
MAX_TIME_MINS\t=\tNone
MUTATION_RATE\t=\t0.9
NUM_CV_FOLDS\t=\t5
NUM_JOBS\t=\t1
OFFSPRING_SIZE\t=\t100
OUTPUT_FILE\t=\t
POPULATION_SIZE\t=\t100
RANDOM_STATE\t=\tNone
SCORING_FN\t=\taccuracy
SUBSAMPLE\t=\t1.0
TARGET_NAME\t=\tclass
TPOT_MODE\t=\tclassification
VERBOSITY\t=\t1

"""

        self.assertEqual(_sort_lines(expected_output), _sort_lines(output))

def _sort_lines(text):
    return '\n'.join(sorted(text.split('\n')))

def test_init_custom_parameters():
    """Assert that the TPOT instantiator stores the TPOT variables properly."""
    tpot_obj = TPOTClassifier(
        population_size=500,
        generations=1000,
        offspring_size=2000,
        mutation_rate=0.05,
        crossover_rate=0.9,
        scoring='accuracy',
        cv=10,
        verbosity=1,
        random_state=42,
        disable_update_check=True,
        warm_start=True
    )

    assert tpot_obj.population_size == 500
    assert tpot_obj.generations == 1000
    assert tpot_obj.offspring_size == 2000
    assert tpot_obj.mutation_rate == 0.05
    assert tpot_obj.crossover_rate == 0.9
    assert tpot_obj.scoring_function == 'accuracy'
    assert tpot_obj.cv == 10
    assert tpot_obj.max_time_mins is None
    assert tpot_obj.warm_start is True
    assert tpot_obj.verbosity == 1
    assert tpot_obj._optimized_pipeline is None
    assert tpot_obj._fitted_pipeline is None
    assert not (tpot_obj._pset is None)
    assert not (tpot_obj._toolbox is None)


def test_init_default_scoring():
    """Assert that TPOT intitializes with the correct default scoring function."""
    tpot_obj = TPOTRegressor()
    assert tpot_obj.scoring_function == 'neg_mean_squared_error'

    tpot_obj = TPOTClassifier()
    assert tpot_obj.scoring_function == 'accuracy'


def test_invaild_score_warning():
    """Assert that the TPOT intitializes raises a ValueError when the scoring metrics is not available in SCORERS."""
    # Mis-spelled scorer
    assert_raises(ValueError, TPOTClassifier, scoring='balanced_accuray')
    # Correctly spelled
    TPOTClassifier(scoring='balanced_accuracy')


def test_invaild_dataset_warning():
    """Assert that the TPOT fit function raises a ValueError when dataset is not in right format."""
    tpot_obj = TPOTClassifier(
        random_state=42,
        population_size=1,
        offspring_size=2,
        generations=1,
        verbosity=0
    )
    # common mistake in classes
    bad_training_classes = training_classes.reshape((1, len(training_classes)))
    assert_raises(ValueError, tpot_obj.fit, training_features, bad_training_classes)


def test_invaild_subsample_ratio_warning():
    """Assert that the TPOT intitializes raises a ValueError when subsample ratio is not in the range (0.0, 1.0]."""
    # Invalid ratio
    assert_raises(ValueError, TPOTClassifier, subsample=0.0)
    # Valid ratio
    TPOTClassifier(subsample=0.1)


def test_init_max_time_mins():
    """Assert that the TPOT init stores max run time and sets generations to 1000000."""
    tpot_obj = TPOTClassifier(max_time_mins=30, generations=1000)

    assert tpot_obj.generations == 1000000
    assert tpot_obj.max_time_mins == 30


def test_balanced_accuracy():
    """Assert that the balanced_accuracy in TPOT returns correct accuracy."""
    y_true = np.array([1,1,1,1,1,2,2,2,2,2,2,2,3,3,3,3,3,4,4,4])
    y_pred1 = np.array([1,1,1,1,1,2,2,2,2,2,2,2,3,3,3,3,3,4,4,4])
    y_pred2 = np.array([3,3,3,3,3,2,2,2,2,2,2,2,3,3,3,3,3,4,4,4])
    accuracy_score1 = balanced_accuracy(y_true, y_pred1)
    accuracy_score2 = balanced_accuracy(y_true, y_pred2)
    assert np.allclose(accuracy_score1, 1.0)
    assert np.allclose(accuracy_score2, 0.833333333333333)


def test_get_params():
    """Assert that get_params returns the exact dictionary of parameters used by TPOT."""
    kwargs = {
        'population_size': 500,
        'generations': 1000,
        'config_dict': 'TPOT light',
        'offspring_size': 2000,
        'verbosity': 1
    }

    tpot_obj = TPOTClassifier(**kwargs)
    # Get default parameters of TPOT and merge with our specified parameters
    initializer = inspect.getargspec(TPOTBase.__init__)
    default_kwargs = dict(zip(initializer.args[1:], initializer.defaults))
    default_kwargs.update(kwargs)
    # update to dictionary instead of input string
    default_kwargs.update({'config_dict': classifier_config_dict_light})
    assert tpot_obj.get_params()['config_dict'] == default_kwargs['config_dict']
    assert tpot_obj.get_params() == default_kwargs


def test_set_params():
    """Assert that set_params returns a reference to the TPOT instance."""
    tpot_obj = TPOTClassifier()
    assert tpot_obj.set_params() is tpot_obj


def test_set_params_2():
    """Assert that set_params updates TPOT's instance variables."""
    tpot_obj = TPOTClassifier(generations=2)
    tpot_obj.set_params(generations=3)

    assert tpot_obj.generations == 3


def test_conf_dict():
    """Assert that TPOT uses the pre-configured dictionary of operators when config_dict is 'TPOT light' or 'TPOT MDR'."""
    tpot_obj = TPOTClassifier(config_dict='TPOT light')
    assert tpot_obj.config_dict == classifier_config_dict_light

    tpot_obj = TPOTClassifier(config_dict='TPOT MDR')
    assert tpot_obj.config_dict == tpot_mdr_classifier_config_dict

    tpot_obj = TPOTRegressor(config_dict='TPOT light')
    assert tpot_obj.config_dict == regressor_config_dict_light

    tpot_obj = TPOTRegressor(config_dict='TPOT MDR')
    assert tpot_obj.config_dict == tpot_mdr_regressor_config_dict


def test_conf_dict_2():
    """Assert that TPOT uses a custom dictionary of operators when config_dict is Python dictionary."""
    tpot_obj = TPOTClassifier(config_dict=tpot_mdr_classifier_config_dict)
    assert tpot_obj.config_dict == tpot_mdr_classifier_config_dict


def test_conf_dict_3():
    """Assert that TPOT uses a custom dictionary of operators when config_dict is the path of Python dictionary."""
    tpot_obj = TPOTRegressor(config_dict='test_config.py')
    tested_config_dict = {
        'sklearn.naive_bayes.GaussianNB': {
        },

        'sklearn.naive_bayes.BernoulliNB': {
            'alpha': [1e-3, 1e-2, 1e-1, 1., 10., 100.],
            'fit_prior': [True, False]
        },

        'sklearn.naive_bayes.MultinomialNB': {
            'alpha': [1e-3, 1e-2, 1e-1, 1., 10., 100.],
            'fit_prior': [True, False]
        }
    }
    assert isinstance(tpot_obj.config_dict, dict)
    assert tpot_obj.config_dict == tested_config_dict


def test_random_ind():
    """Assert that the TPOTClassifier can generate the same pipeline with same random seed."""
    tpot_obj = TPOTClassifier(random_state=43)
    pipeline1 = str(tpot_obj._toolbox.individual())
    tpot_obj = TPOTClassifier(random_state=43)
    pipeline2 = str(tpot_obj._toolbox.individual())
    assert pipeline1 == pipeline2


def test_random_ind_2():
    """Assert that the TPOTClassifier can generate the same pipeline export with random seed of 39."""
    tpot_obj = TPOTClassifier(random_state=39)
    tpot_obj._pbar = tqdm(total=1, disable=True)
    pipeline = tpot_obj._toolbox.individual()
    expected_code = """import numpy as np

from sklearn.feature_selection import SelectPercentile, f_classif
from sklearn.model_selection import train_test_split
from sklearn.pipeline import make_pipeline
from sklearn.tree import DecisionTreeClassifier

# NOTE: Make sure that the class is labeled 'class' in the data file
tpot_data = np.recfromcsv('PATH/TO/DATA/FILE', delimiter='COLUMN_SEPARATOR', dtype=np.float64)
features = np.delete(tpot_data.view(np.float64).reshape(tpot_data.size, -1), tpot_data.dtype.names.index('class'), axis=1)
training_features, testing_features, training_classes, testing_classes = \\
    train_test_split(features, tpot_data['class'], random_state=42)

exported_pipeline = make_pipeline(
    SelectPercentile(score_func=f_classif, percentile=65),
    DecisionTreeClassifier(criterion="gini", max_depth=7, min_samples_leaf=4, min_samples_split=18)
)

exported_pipeline.fit(training_features, training_classes)
results = exported_pipeline.predict(testing_features)
"""

    assert expected_code == export_pipeline(pipeline, tpot_obj.operators, tpot_obj._pset)


def test_score():
    """Assert that the TPOT score function raises a RuntimeError when no optimized pipeline exists."""
    tpot_obj = TPOTClassifier()
    assert_raises(RuntimeError, tpot_obj.score, testing_features, testing_classes)


def test_score_2():
    """Assert that the TPOTClassifier score function outputs a known score for a fixed pipeline."""
    tpot_obj = TPOTClassifier(random_state=34)
    known_score = 0.977777777778  # Assumes use of the TPOT accuracy function

    # Create a pipeline with a known score
    pipeline_string = (
        'KNeighborsClassifier('
        'input_matrix, '
        'KNeighborsClassifier__n_neighbors=10, '
        'KNeighborsClassifier__p=1, '
        'KNeighborsClassifier__weights=uniform'
        ')'
    )
    tpot_obj._optimized_pipeline = creator.Individual.from_string(pipeline_string, tpot_obj._pset)
    tpot_obj._fitted_pipeline = tpot_obj._toolbox.compile(expr=tpot_obj._optimized_pipeline)
    tpot_obj._fitted_pipeline.fit(training_features, training_classes)
    # Get score from TPOT
    score = tpot_obj.score(testing_features, testing_classes)

    assert np.allclose(known_score, score)


def test_score_3():
    """Assert that the TPOTRegressor score function outputs a known score for a fixed pipeline."""
    tpot_obj = TPOTRegressor(scoring='neg_mean_squared_error', random_state=72)
    known_score = 11.594597099  # Assumes use of mse

    # Reify pipeline with known score
    pipeline_string = (
        "ExtraTreesRegressor("
        "GradientBoostingRegressor(input_matrix, GradientBoostingRegressor__alpha=0.8,"
        "GradientBoostingRegressor__learning_rate=0.1,GradientBoostingRegressor__loss=huber,"
        "GradientBoostingRegressor__max_depth=5, GradientBoostingRegressor__max_features=0.5,"
        "GradientBoostingRegressor__min_samples_leaf=5, GradientBoostingRegressor__min_samples_split=5,"
        "GradientBoostingRegressor__n_estimators=100, GradientBoostingRegressor__subsample=0.25),"
        "ExtraTreesRegressor__bootstrap=True, ExtraTreesRegressor__max_features=0.5,"
        "ExtraTreesRegressor__min_samples_leaf=5, ExtraTreesRegressor__min_samples_split=5, "
        "ExtraTreesRegressor__n_estimators=100)"
    )
    tpot_obj._optimized_pipeline = creator.Individual.from_string(pipeline_string, tpot_obj._pset)
    tpot_obj._fitted_pipeline = tpot_obj._toolbox.compile(expr=tpot_obj._optimized_pipeline)
    tpot_obj._fitted_pipeline.fit(training_features_r, training_classes_r)

    # Get score from TPOT
    score = tpot_obj.score(testing_features_r, testing_classes_r)

    assert np.allclose(known_score, score)


def test_sample_weight_func():
    """Assert that the TPOTRegressor score function outputs a known score for a fixed pipeline with sample weights."""
    tpot_obj = TPOTRegressor(scoring='neg_mean_squared_error')

    # Reify pipeline with known scor
    pipeline_string = (
        "ExtraTreesRegressor("
        "GradientBoostingRegressor(input_matrix, GradientBoostingRegressor__alpha=0.8,"
        "GradientBoostingRegressor__learning_rate=0.1,GradientBoostingRegressor__loss=huber,"
        "GradientBoostingRegressor__max_depth=5, GradientBoostingRegressor__max_features=0.5,"
        "GradientBoostingRegressor__min_samples_leaf=5, GradientBoostingRegressor__min_samples_split=5,"
        "GradientBoostingRegressor__n_estimators=100, GradientBoostingRegressor__subsample=0.25),"
        "ExtraTreesRegressor__bootstrap=True, ExtraTreesRegressor__max_features=0.5,"
        "ExtraTreesRegressor__min_samples_leaf=5, ExtraTreesRegressor__min_samples_split=5, "
        "ExtraTreesRegressor__n_estimators=100)"
    )
    tpot_obj._optimized_pipeline = creator.Individual.from_string(pipeline_string, tpot_obj._pset)
    tpot_obj._fitted_pipeline = tpot_obj._toolbox.compile(expr=tpot_obj._optimized_pipeline)
    tpot_obj._fitted_pipeline.fit(training_features_r, training_classes_r)

    tpot_obj._optimized_pipeline = creator.Individual.from_string(pipeline_string, tpot_obj._pset)
    tpot_obj._fitted_pipeline = tpot_obj._toolbox.compile(expr=tpot_obj._optimized_pipeline)

    # make up a sample weight
    training_classes_r_weight = np.array(range(1, len(training_classes_r)+1))
    training_classes_r_weight_dict = set_sample_weight(tpot_obj._fitted_pipeline.steps, training_classes_r_weight)

    np.random.seed(42)
    cv_score1 = cross_val_score(tpot_obj._fitted_pipeline, training_features_r, training_classes_r, cv=3, scoring='neg_mean_squared_error')

    np.random.seed(42)
    cv_score2 = cross_val_score(tpot_obj._fitted_pipeline, training_features_r, training_classes_r, cv=3, scoring='neg_mean_squared_error')

    np.random.seed(42)
    cv_score_weight = cross_val_score(tpot_obj._fitted_pipeline, training_features_r, training_classes_r, cv=3, scoring='neg_mean_squared_error', fit_params=training_classes_r_weight_dict)

    np.random.seed(42)
    tpot_obj._fitted_pipeline.fit(training_features_r, training_classes_r, **training_classes_r_weight_dict)
    # Get score from TPOT
    known_score = 12.643383517  # Assumes use of mse
    score = tpot_obj.score(testing_features_r, testing_classes_r)

    assert np.allclose(cv_score1, cv_score2)
    assert not np.allclose(cv_score1, cv_score_weight)
    assert np.allclose(known_score, score)


def test_predict():
    """Assert that the TPOT predict function raises a RuntimeError when no optimized pipeline exists."""
    tpot_obj = TPOTClassifier()
    assert_raises(RuntimeError, tpot_obj.predict, testing_features)


def test_predict_2():
    """Assert that the TPOT predict function returns a numpy matrix of shape (num_testing_rows,)."""
    tpot_obj = TPOTClassifier()
    pipeline_string = (
        'DecisionTreeClassifier('
        'input_matrix, '
        'DecisionTreeClassifier__criterion=gini, '
        'DecisionTreeClassifier__max_depth=8, '
        'DecisionTreeClassifier__min_samples_leaf=5, '
        'DecisionTreeClassifier__min_samples_split=5'
        ')'
    )
    tpot_obj._optimized_pipeline = creator.Individual.from_string(pipeline_string, tpot_obj._pset)
    tpot_obj._fitted_pipeline = tpot_obj._toolbox.compile(expr=tpot_obj._optimized_pipeline)
    tpot_obj._fitted_pipeline.fit(training_features, training_classes)
    result = tpot_obj.predict(testing_features)

    assert result.shape == (testing_features.shape[0],)


def test_predict_proba():
    """Assert that the TPOT predict_proba function returns a numpy matrix of shape (num_testing_rows, num_testing_classes)."""
    tpot_obj = TPOTClassifier()
    pipeline_string = (
        'DecisionTreeClassifier('
        'input_matrix, '
        'DecisionTreeClassifier__criterion=gini, '
        'DecisionTreeClassifier__max_depth=8, '
        'DecisionTreeClassifier__min_samples_leaf=5, '
        'DecisionTreeClassifier__min_samples_split=5)'
    )
    tpot_obj._optimized_pipeline = creator.Individual.from_string(pipeline_string, tpot_obj._pset)
    tpot_obj._fitted_pipeline = tpot_obj._toolbox.compile(expr=tpot_obj._optimized_pipeline)
    tpot_obj._fitted_pipeline.fit(training_features, training_classes)

    result = tpot_obj.predict_proba(testing_features)
    num_labels = np.amax(testing_classes) + 1

    assert result.shape == (testing_features.shape[0], num_labels)


def test_predict_proba2():
    """Assert that the TPOT predict_proba function returns a numpy matrix filled with probabilities (float)."""
    tpot_obj = TPOTClassifier()
    pipeline_string = (
        'DecisionTreeClassifier('
        'input_matrix, '
        'DecisionTreeClassifier__criterion=gini, '
        'DecisionTreeClassifier__max_depth=8, '
        'DecisionTreeClassifier__min_samples_leaf=5, '
        'DecisionTreeClassifier__min_samples_split=5)'
    )
    tpot_obj._optimized_pipeline = creator.Individual.from_string(pipeline_string, tpot_obj._pset)
    tpot_obj._fitted_pipeline = tpot_obj._toolbox.compile(expr=tpot_obj._optimized_pipeline)
    tpot_obj._fitted_pipeline.fit(training_features, training_classes)

    result = tpot_obj.predict_proba(testing_features)
    rows, columns = result.shape

    for i in range(rows):
        for j in range(columns):
            float_range(result[i][j])


def test_warm_start():
    """Assert that the TPOT warm_start flag stores the pop and pareto_front from the first run."""
    tpot_obj = TPOTClassifier(random_state=42, population_size=1, offspring_size=2, generations=1, verbosity=0, warm_start=True)
    tpot_obj.fit(training_features, training_classes)

    assert tpot_obj._pop is not None
    assert tpot_obj._pareto_front is not None

    first_pop = tpot_obj._pop
    tpot_obj.random_state = 21
    tpot_obj.fit(training_features, training_classes)

    assert tpot_obj._pop == first_pop


def test_fit():
    """Assert that the TPOT fit function provides an optimized pipeline."""
    tpot_obj = TPOTClassifier(
        random_state=42,
        population_size=1,
        offspring_size=2,
        generations=1,
        verbosity=0
    )
    tpot_obj.fit(training_features, training_classes)

    assert isinstance(tpot_obj._optimized_pipeline, creator.Individual)
    assert not (tpot_obj._start_datetime is None)


def test_fit2():
    """Assert that the TPOT fit function provides an optimized pipeline when config_dict is 'TPOT light'."""
    tpot_obj = TPOTClassifier(
        random_state=42,
        population_size=1,
        offspring_size=2,
        generations=1,
        verbosity=0,
        config_dict='TPOT light'
    )
    tpot_obj.fit(training_features, training_classes)

    assert isinstance(tpot_obj._optimized_pipeline, creator.Individual)
    assert not (tpot_obj._start_datetime is None)


def test_fit3():
    """Assert that the TPOT fit function provides an optimized pipeline with subsample is 0.8"""
    tpot_obj = TPOTClassifier(
        random_state=42,
        population_size=1,
        offspring_size=2,
        generations=1,
        subsample=0.8,
        verbosity=0
    )
    tpot_obj.fit(training_features, training_classes)

    assert isinstance(tpot_obj._optimized_pipeline, creator.Individual)
    assert not (tpot_obj._start_datetime is None)


def test_evaluated_individuals():
    """Assert that _evaluated_individuals stores corrent pipelines and their CV scores."""
    tpot_obj = TPOTClassifier(
        random_state=42,
        population_size=2,
        offspring_size=4,
        generations=1,
        verbosity=0,
        config_dict='TPOT light'
    )
    tpot_obj.fit(training_features, training_classes)
    assert isinstance(tpot_obj._evaluated_individuals, dict)
    for pipeline_string in sorted(tpot_obj._evaluated_individuals.keys()):
        deap_pipeline = creator.Individual.from_string(pipeline_string, tpot_obj._pset)
        sklearn_pipeline = tpot_obj._toolbox.compile(expr=deap_pipeline)
        tpot_obj._set_param_recursive(sklearn_pipeline.steps, 'random_state', 42)
        operator_count = tpot_obj._operator_count(deap_pipeline)
        try:
            cv_scores = cross_val_score(sklearn_pipeline, training_features, training_classes, cv=5, scoring='accuracy', verbose=0)
            mean_cv_scores = np.mean(cv_scores)
        except:
            mean_cv_scores = -float('inf')
        assert np.allclose(tpot_obj._evaluated_individuals[pipeline_string][1], mean_cv_scores)
        assert np.allclose(tpot_obj._evaluated_individuals[pipeline_string][0], operator_count)


def test_evaluate_individuals():
    """Assert that _evaluate_individuals returns operator_counts and CV scores in correct order."""
    tpot_obj = TPOTClassifier(
        random_state=42,
        verbosity=0,
        config_dict='TPOT light'
    )
    tpot_obj._pbar = tqdm(total=1, disable=True)
    pop = tpot_obj._toolbox.population(n=10)
    fitness_scores = tpot_obj._evaluate_individuals(pop, training_features, training_classes)
    for deap_pipeline, fitness_score in zip(pop, fitness_scores):
        operator_count = tpot_obj._operator_count(deap_pipeline)
        sklearn_pipeline = tpot_obj._toolbox.compile(expr=deap_pipeline)
        tpot_obj._set_param_recursive(sklearn_pipeline.steps, 'random_state', 42)
        try:
            cv_scores = cross_val_score(sklearn_pipeline, training_features, training_classes, cv=5, scoring='accuracy', verbose=0)
            mean_cv_scores = np.mean(cv_scores)
        except:
            mean_cv_scores = -float('inf')
        assert isinstance(deap_pipeline, creator.Individual)
        assert np.allclose(fitness_score[0], operator_count)
        assert np.allclose(fitness_score[1], mean_cv_scores)

        
def test_imputer():
    """Assert that the TPOT fit function will not raise a ValueError in a dataset where NaNs are present."""
    tpot_obj = TPOTClassifier(
        random_state=42,
        population_size=1,
        offspring_size=2,
        generations=1,
        verbosity=0,
        config_dict='TPOT light'
    )
    features_with_nan = np.copy(training_features)
    features_with_nan[0][0] = float('nan')

    tpot_obj.fit(features_with_nan, training_classes)


def test_imputer2():
    """Assert that the TPOT predict function will not raise a ValueError in a dataset where NaNs are present."""
    tpot_obj = TPOTClassifier(
        random_state=42,
        population_size=1,
        offspring_size=2,
        generations=1,
        verbosity=0,
        config_dict='TPOT light'
    )
    features_with_nan = np.copy(training_features)
    features_with_nan[0][0] = float('nan')

    tpot_obj.fit(features_with_nan, training_classes)
    tpot_obj.predict(features_with_nan)


def test_imputer3():
    """Assert that the TPOT _impute_values function returns a feature matrix with imputed NaN values."""
    tpot_obj = TPOTClassifier(
        random_state=42,
        population_size=1,
        offspring_size=2,
        generations=1,
        verbosity=0,
        config_dict='TPOT light'
    )
    features_with_nan = np.copy(training_features)
    features_with_nan[0][0] = float('nan')

    imputed_features = tpot_obj._impute_values(features_with_nan)
    assert_not_equal(imputed_features[0][0], float('nan')) 


def test_tpot_operator_factory_class():
    """Assert that the TPOT operators class factory."""
    test_config_dict = {
        'sklearn.svm.LinearSVC': {
            'penalty': ["l1", "l2"],
            'loss': ["hinge", "squared_hinge"],
            'dual': [True, False],
            'tol': [1e-5, 1e-4, 1e-3, 1e-2, 1e-1],
            'C': [1e-4, 1e-3, 1e-2, 1e-1, 0.5, 1., 5., 10., 15., 20., 25.]
        },

        'sklearn.linear_model.LogisticRegression': {
            'penalty': ["l1", "l2"],
            'C': [1e-4, 1e-3, 1e-2, 1e-1, 0.5, 1., 5., 10., 15., 20., 25.],
            'dual': [True, False]
        },

        'sklearn.preprocessing.Binarizer': {
            'threshold': np.arange(0.0, 1.01, 0.05)
        }
    }

    tpot_operator_list = []
    tpot_argument_list = []

    for key in sorted(test_config_dict.keys()):
        op, args = TPOTOperatorClassFactory(key, test_config_dict[key])
        tpot_operator_list.append(op)
        tpot_argument_list += args

    assert len(tpot_operator_list) == 3
    assert len(tpot_argument_list) == 9
    assert tpot_operator_list[0].root is True
    assert tpot_operator_list[1].root is False
    assert tpot_operator_list[2].type() == "Classifier or Regressor"
    assert tpot_argument_list[1].values == [True, False]


def check_export(op, tpot_obj):
    """Assert that a TPOT operator exports as expected."""
    prng = np.random.RandomState(42)
    np.random.seed(42)

    args = []
    for type_ in op.parameter_types()[0][1:]:
        args.append(prng.choice(tpot_obj._pset.terminals[type_]).value)
    export_string = op.export(*args)

    assert export_string.startswith(op.__name__ + "(") and export_string.endswith(")")


def test_operators():
    """Assert that the TPOT operators match the output of their sklearn counterparts."""
    tpot_obj = TPOTClassifier(random_state=42)
    for op in tpot_obj.operators:
        check_export.description = ("Assert that the TPOT {} operator exports "
                                    "as expected".format(op.__name__))
        yield check_export, op, tpot_obj


def test_export():
    """Assert that TPOT's export function throws a RuntimeError when no optimized pipeline exists."""
    tpot_obj = TPOTClassifier()
    assert_raises(RuntimeError, tpot_obj.export, "test_export.py")


def test_generate_pipeline_code():
    """Assert that generate_pipeline_code() returns the correct code given a specific pipeline."""
    tpot_obj = TPOTClassifier()
    pipeline = [
        'KNeighborsClassifier',
        [
            'CombineDFs',
            [
                'GradientBoostingClassifier',
                'input_matrix',
                38.0,
                5,
                5,
                5,
                0.05,
                0.5],
            [
                'GaussianNB',
                [
                    'ZeroCount',
                    'input_matrix'
                ]
            ]
        ],
        18,
        'uniform',
        2
    ]

    expected_code = """make_pipeline(
    make_union(
        make_union(VotingClassifier([('branch',
            GradientBoostingClassifier(learning_rate=38.0, max_depth=5, max_features=5, min_samples_leaf=5, min_samples_split=0.05, n_estimators=0.5)
        )]), FunctionTransformer(copy)),
        make_union(VotingClassifier([('branch',
            make_pipeline(
                ZeroCount(),
                GaussianNB()
            )
        )]), FunctionTransformer(copy))
    ),
    KNeighborsClassifier(n_neighbors=18, p="uniform", weights=2)
)"""
    assert expected_code == generate_pipeline_code(pipeline, tpot_obj.operators)


def test_generate_import_code():
    """Assert that generate_import_code() returns the correct set of dependancies for a given pipeline."""
    tpot_obj = TPOTClassifier()
    pipeline = creator.Individual.from_string('GaussianNB(RobustScaler(input_matrix))', tpot_obj._pset)

    expected_code = """import numpy as np

from sklearn.model_selection import train_test_split
from sklearn.naive_bayes import GaussianNB
from sklearn.pipeline import make_pipeline
from sklearn.preprocessing import RobustScaler

# NOTE: Make sure that the class is labeled 'class' in the data file
tpot_data = np.recfromcsv('PATH/TO/DATA/FILE', delimiter='COLUMN_SEPARATOR', dtype=np.float64)
features = np.delete(tpot_data.view(np.float64).reshape(tpot_data.size, -1), tpot_data.dtype.names.index('class'), axis=1)
training_features, testing_features, training_classes, testing_classes = \\
    train_test_split(features, tpot_data['class'], random_state=42)
"""
    assert expected_code == generate_import_code(pipeline, tpot_obj.operators)


def test_mutNodeReplacement():
    """Assert that mutNodeReplacement() returns the correct type of mutation node in a fixed pipeline."""
    tpot_obj = TPOTClassifier()
    pipeline_string = (
        'KNeighborsClassifier(CombineDFs('
        'DecisionTreeClassifier(input_matrix, '
        'DecisionTreeClassifier__criterion=gini, '
        'DecisionTreeClassifier__max_depth=8, '
        'DecisionTreeClassifier__min_samples_leaf=5, '
        'DecisionTreeClassifier__min_samples_split=5'
        '), '
        'SelectPercentile('
        'input_matrix, '
        'SelectPercentile__percentile=20'
        ')'
        'KNeighborsClassifier__n_neighbors=10, '
        'KNeighborsClassifier__p=1, '
        'KNeighborsClassifier__weights=uniform'
        ')'
    )

    pipeline = creator.Individual.from_string(pipeline_string, tpot_obj._pset)
    pipeline[0].ret = Output_Array
    old_ret_type_list = [node.ret for node in pipeline]
    old_prims_list = [node for node in pipeline if node.arity != 0]
    mut_ind = mutNodeReplacement(pipeline, pset=tpot_obj._pset)
    new_ret_type_list = [node.ret for node in mut_ind[0]]
    new_prims_list = [node for node in mut_ind[0] if node.arity != 0]

    if new_prims_list == old_prims_list:  # Terminal mutated
        assert new_ret_type_list == old_ret_type_list
    else:  # Primitive mutated
        diff_prims = list(set(new_prims_list).symmetric_difference(old_prims_list))
        assert diff_prims[0].ret == diff_prims[1].ret

    assert mut_ind[0][0].ret == Output_Array


def test_export_pipeline():
    """Assert that exported_pipeline() generated a compile source file as expected given a fixed pipeline."""
    tpot_obj = TPOTClassifier()
    pipeline_string = (
        'KNeighborsClassifier(CombineDFs('
        'DecisionTreeClassifier(input_matrix, DecisionTreeClassifier__criterion=gini, '
        'DecisionTreeClassifier__max_depth=8,DecisionTreeClassifier__min_samples_leaf=5,'
        'DecisionTreeClassifier__min_samples_split=5),SelectPercentile(input_matrix, SelectPercentile__percentile=20)'
        'KNeighborsClassifier__n_neighbors=10, '
        'KNeighborsClassifier__p=1,KNeighborsClassifier__weights=uniform'
    )

    pipeline = creator.Individual.from_string(pipeline_string, tpot_obj._pset)
    expected_code = """import numpy as np

from copy import copy
from sklearn.ensemble import VotingClassifier
from sklearn.feature_selection import SelectPercentile, f_classif
from sklearn.model_selection import train_test_split
from sklearn.neighbors import KNeighborsClassifier
from sklearn.pipeline import make_pipeline, make_union
from sklearn.preprocessing import FunctionTransformer
from sklearn.tree import DecisionTreeClassifier

# NOTE: Make sure that the class is labeled 'class' in the data file
tpot_data = np.recfromcsv('PATH/TO/DATA/FILE', delimiter='COLUMN_SEPARATOR', dtype=np.float64)
features = np.delete(tpot_data.view(np.float64).reshape(tpot_data.size, -1), tpot_data.dtype.names.index('class'), axis=1)
training_features, testing_features, training_classes, testing_classes = \\
    train_test_split(features, tpot_data['class'], random_state=42)

exported_pipeline = make_pipeline(
    make_union(
        make_union(VotingClassifier([('branch',
            DecisionTreeClassifier(criterion="gini", max_depth=8, min_samples_leaf=5, min_samples_split=5)
        )]), FunctionTransformer(copy)),
        SelectPercentile(score_func=f_classif, percentile=20)
    ),
    KNeighborsClassifier(n_neighbors=10, p=1, weights="uniform")
)

exported_pipeline.fit(training_features, training_classes)
results = exported_pipeline.predict(testing_features)
"""
    assert expected_code == export_pipeline(pipeline, tpot_obj.operators, tpot_obj._pset)


def test_export_pipeline_2():
    """Assert that exported_pipeline() generated a compile source file as expected given a fixed simple pipeline (only one classifier)."""
    tpot_obj = TPOTClassifier()
    pipeline_string = (
        'KNeighborsClassifier('
        'input_matrix, '
        'KNeighborsClassifier__n_neighbors=10, '
        'KNeighborsClassifier__p=1, '
        'KNeighborsClassifier__weights=uniform'
        ')'
    )
    pipeline = creator.Individual.from_string(pipeline_string, tpot_obj._pset)
    expected_code = """import numpy as np

from sklearn.model_selection import train_test_split
from sklearn.neighbors import KNeighborsClassifier

# NOTE: Make sure that the class is labeled 'class' in the data file
tpot_data = np.recfromcsv('PATH/TO/DATA/FILE', delimiter='COLUMN_SEPARATOR', dtype=np.float64)
features = np.delete(tpot_data.view(np.float64).reshape(tpot_data.size, -1), tpot_data.dtype.names.index('class'), axis=1)
training_features, testing_features, training_classes, testing_classes = \\
    train_test_split(features, tpot_data['class'], random_state=42)

exported_pipeline = KNeighborsClassifier(n_neighbors=10, p=1, weights="uniform")

exported_pipeline.fit(training_features, training_classes)
results = exported_pipeline.predict(testing_features)
"""
    assert expected_code == export_pipeline(pipeline, tpot_obj.operators, tpot_obj._pset)


def test_export_pipeline_3():
    """Assert that exported_pipeline() generated a compile source file as expected given a fixed simple pipeline with a preprocessor."""
    tpot_obj = TPOTClassifier()
    pipeline_string = (
        'DecisionTreeClassifier(SelectPercentile(input_matrix, SelectPercentile__percentile=20),'
        'DecisionTreeClassifier__criterion=gini, DecisionTreeClassifier__max_depth=8,'
        'DecisionTreeClassifier__min_samples_leaf=5, DecisionTreeClassifier__min_samples_split=5)'
    )
    pipeline = creator.Individual.from_string(pipeline_string, tpot_obj._pset)

    expected_code = """import numpy as np

from sklearn.feature_selection import SelectPercentile, f_classif
from sklearn.model_selection import train_test_split
from sklearn.pipeline import make_pipeline
from sklearn.tree import DecisionTreeClassifier

# NOTE: Make sure that the class is labeled 'class' in the data file
tpot_data = np.recfromcsv('PATH/TO/DATA/FILE', delimiter='COLUMN_SEPARATOR', dtype=np.float64)
features = np.delete(tpot_data.view(np.float64).reshape(tpot_data.size, -1), tpot_data.dtype.names.index('class'), axis=1)
training_features, testing_features, training_classes, testing_classes = \\
    train_test_split(features, tpot_data['class'], random_state=42)

exported_pipeline = make_pipeline(
    SelectPercentile(score_func=f_classif, percentile=20),
    DecisionTreeClassifier(criterion="gini", max_depth=8, min_samples_leaf=5, min_samples_split=5)
)

exported_pipeline.fit(training_features, training_classes)
results = exported_pipeline.predict(testing_features)
"""
    assert expected_code == export_pipeline(pipeline, tpot_obj.operators, tpot_obj._pset)


def test_operator_export():
    """Assert that a TPOT operator can export properly with a function as a parameter to a classifier."""
    export_string = TPOTSelectPercentile.export(5)
    assert export_string == "SelectPercentile(score_func=f_classif, percentile=5)"


def test_indent():
    """Assert that indenting a multiline string by 4 spaces prepends 4 spaces before each new line."""
    multiline_string = """test
test1
test2
test3"""

    indented_multiline_string = """    test
    test1
    test2
    test3"""

    assert indented_multiline_string == _indent(multiline_string, 4)


def test_operator_type():
    """Assert that TPOT operators return their type, e.g. 'Classifier', 'Preprocessor'."""
    assert TPOTSelectPercentile.type() == "Preprocessor or Selector"


def test_get_by_name():
    """Assert that the Operator class returns operators by name appropriately."""
    tpot_obj = TPOTClassifier()
    assert get_by_name("SelectPercentile", tpot_obj.operators).__class__ == TPOTSelectPercentile.__class__


def test_gen():
    """Assert that TPOT's gen_grow_safe function returns a pipeline of expected structure."""
    tpot_obj = TPOTClassifier()

    pipeline = tpot_obj._gen_grow_safe(tpot_obj._pset, 1, 3)

    assert len(pipeline) > 1
    assert pipeline[0].ret == Output_Array


def test_positive_integer():
    """Assert that the TPOT CLI interface's integer parsing throws an exception when n < 0."""
    assert_raises(Exception, positive_integer, '-1')


def test_positive_integer_2():
    """Assert that the TPOT CLI interface's integer parsing returns the integer value of a string encoded integer when n > 0."""
    assert 1 == positive_integer('1')


def test_positive_integer_3():
    """Assert that the TPOT CLI interface's integer parsing throws an exception when n is not an integer."""
    assert_raises(Exception, positive_integer, 'foobar')


def test_float_range():
    """Assert that the TPOT CLI interface's float range returns a float with input is in 0. - 1.0."""
    assert 0.5 == float_range('0.5')


def test_float_range_2():
    """Assert that the TPOT CLI interface's float range throws an exception when input it out of range."""
    assert_raises(Exception, float_range, '2.0')


def test_float_range_3():
    """Assert that the TPOT CLI interface's float range throws an exception when input is not a float."""
    assert_raises(Exception, float_range, 'foobar')


def test_ZeroCount():
    """Assert that ZeroCount operator returns correct transformed X."""
    X = np.array([[0, 1, 7, 0, 0], [3, 0, 0, 2, 19], [0, 1, 3, 4, 5], [5, 0, 0, 0, 0]])
    op = ZeroCount()
    X_transformed = op.transform(X)
    zero_col = np.array([3, 2, 1, 4])
    non_zero = np.array([2, 3, 4, 1])
    
    assert np.allclose(zero_col, X_transformed[:, 0])
    assert np.allclose(non_zero, X_transformed[:, 1])<|MERGE_RESOLUTION|>--- conflicted
+++ resolved
@@ -45,11 +45,7 @@
 from sklearn.model_selection import train_test_split, cross_val_score
 from deap import creator
 from tqdm import tqdm
-<<<<<<< HEAD
-from nose.tools import assert_raises, assert_not_equal
-=======
-from nose.tools import assert_raises, assert_equal
->>>>>>> 991fb0fc
+from nose.tools import assert_raises, assert_equal, assert_not_equal
 from unittest import TestCase
 from contextlib import contextmanager
 try:
