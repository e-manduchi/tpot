--- conflicted
+++ resolved
@@ -187,15 +187,6 @@
             String 'TPOT sparse':
                 TPOT uses a configuration dictionary with a one-hot-encoder and the
                 operators normally included in TPOT that also support sparse matrices.
-<<<<<<< HEAD
-        population_seeds: a Python list or a string, optional (Default: None)
-            Python list:
-                A list customizing a set of pipelines used in the first generation.
-            Path for configuration file:
-                A path to a configuration file for customizing a set of pipelines used in
-                the first generation.
-=======
->>>>>>> 433cf3c5
         warm_start: bool, optional (default: False)
             Flag indicating whether the TPOT instance will reuse the population from
             previous calls to fit().
@@ -339,10 +330,6 @@
 
         self._setup_pset()
         self._setup_toolbox()
-<<<<<<< HEAD
-        self._setup_pop(population_seeds)
-=======
->>>>>>> 433cf3c5
 
 
     def _setup_config(self, config_dict):
@@ -400,29 +387,6 @@
             )
 
 
-<<<<<<< HEAD
-    def _setup_pop(self, population_seeds):
-        """If the population_seeds are specified, use them as the starting population."""
-        if population_seeds:
-            if not isinstance(population_seeds, list):
-                config = self._read_config_file(population_seeds)
-                if hasattr(config, 'population_seeds'):
-                    pop_seeds = config.population_seeds
-                else:
-                    raise ValueError(
-                                    'Could not find "population_seeds" in configuration file {}. '
-                                    'When using a custom config file for customizing the seeds, '
-                                    'the file must have a list of strings with the standardized '
-                                    'name of "population_seeds"'.format(population_seeds)
-                                    )
-            else:
-                pop_seeds = population_seeds
-
-            self._pop = [creator.Individual.from_string(x, self._pset) for x in pop_seeds]
-
-
-=======
->>>>>>> 433cf3c5
     def _setup_pset(self):
         if self.random_state is not None:
             random.seed(self.random_state)
