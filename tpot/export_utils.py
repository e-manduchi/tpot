--- conflicted
+++ resolved
@@ -68,11 +68,7 @@
     pipeline_text = generate_import_code(exported_pipeline, operators)
 
     # Replace the function calls with their corresponding Python code
-<<<<<<< HEAD
     pipeline_text += pipeline_code_wrapper(generate_export_pipeline_code(pipeline_tree, operators))
-=======
-    pipeline_text += pipeline_code_wrapper(generate_pipeline_code(pipeline_tree))
->>>>>>> 965aa7cc
 
     return pipeline_text
 
@@ -142,20 +138,14 @@
 
     pipeline_text = 'import numpy as np\n\n'
 
-    # Always start with these imports
-    pipeline_imports = {
-        'sklearn.model_selection':  ['train_test_split'],
-        'sklearn.pipeline':         ['make_pipeline', 'make_union'],
-        'sklearn.preprocessing':    ['FunctionTransformer'],
-        'sklearn.ensemble':         ['VotingClassifier']
-    }
+    # number of operators
+    num_op = len(operators_used)
 
     # Build dict of import requirments from list of operators
     import_relations = {}
     for op in operators:
         import_relations[op.__name__] = op.import_hash
 
-<<<<<<< HEAD
     # number of classifier/regressor or CombineDFs
     num_op_root = 0
     for op in operators_used:
@@ -184,8 +174,6 @@
             'sklearn.model_selection':  ['train_test_split']
         }
 
-=======
->>>>>>> 965aa7cc
     # Build import dict from operators used
     for op in operators_used:
         def merge_imports(old_dict, new_dict):
@@ -257,7 +245,6 @@
     pipeline_text = "make_pipeline(\n{STEPS}\n)".format(STEPS=_indent(",\n".join(steps), 4))
     return pipeline_text
 
-<<<<<<< HEAD
 def generate_export_pipeline_code(pipeline_tree, operators):
     """Generate code specific to the construction of the sklearn Pipeline for export_pipeline
 
@@ -280,9 +267,6 @@
         pipeline_text =  "{STEPS}".format(STEPS=_indent(",\n".join(steps), 0))
 
     return pipeline_text
-
-=======
->>>>>>> 965aa7cc
 
 def process_operator(operator, operators, depth=0):
     steps = []
