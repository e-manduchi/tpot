# -*- coding: utf-8 -*-

"""
Copyright 2016 Randal S. Olson

This file is part of the TPOT library.

The TPOT library is free software: you can redistribute it and/or
modify it under the terms of the GNU General Public License as published by the
Free Software Foundation, either version 3 of the License, or (at your option)
any later version.

The TPOT library is distributed in the hope that it will be useful, but
WITHOUT ANY WARRANTY; without even the implied warranty of MERCHANTABILITY or
FITNESS FOR A PARTICULAR PURPOSE. See the GNU General Public License for more details.
You should have received a copy of the GNU General Public License along with
the TPOT library. If not, see http://www.gnu.org/licenses/.
"""

# Utility functions that convert the current optimized pipeline into its corresponding Python code
# For usage, see export() function in tpot.py

import deap

<<<<<<< HEAD
=======
def replace_mathematical_operators(exported_pipeline):
    """Replace all of the mathematical operators with their results for use in export(self, output_file_name)

    Parameters
    ----------
    exported_pipeline: deap.creator.Individual
       The current optimized pipeline

    Returns
    -------
    exported_pipeline: deap.creator.Individual
       The current optimized pipeline after replacing the mathematical operators

    """
    while True:
        for i in range(len(exported_pipeline) - 1, -1, -1):
            node = exported_pipeline[i]
            if type(node) is deap.gp.Primitive and node.name in ['add', 'sub', 'mul', '_div']:
                val1 = int(exported_pipeline[i + 1].name)
                val2 = int(exported_pipeline[i + 2].name)
                if node.name == 'add':
                    new_val = val1 + val2
                elif node.name == 'sub':
                    new_val = val1 - val2
                elif node.name == 'mul':
                    new_val = val1 * val2
                elif node.name == '_div':
                    if val2 == 0:
                        new_val = 0.
                    else:
                        new_val = float(val1) / float(val2)

                new_val = deap.gp.Terminal(symbolic=new_val, terminal=new_val, ret=new_val)
                exported_pipeline = exported_pipeline[:i] + [new_val] + exported_pipeline[i + 3:]
                break
        else:
            break

    return exported_pipeline

>>>>>>> 04f65995
def unroll_nested_fuction_calls(exported_pipeline):
    """Unroll the nested function calls into serial code for use in TPOT.export()

    Parameters
    ----------
    exported_pipeline: deap.creator.Individual
       The current optimized pipeline

    Returns
    -------
    exported_pipeline: deap.creator.Individual
       The current optimized pipeline after unrolling the nested function calls
    pipeline_list: List
       List of operators in the current optimized pipeline

    """
    pipeline_list = []
    result_num = 1
    while True:
        for node_index in range(len(exported_pipeline) - 1, -1, -1):
            node = exported_pipeline[node_index]
            if type(node) is not deap.gp.Primitive:
                continue

            node_params = exported_pipeline[node_index + 1:node_index + node.arity + 1]

            new_val = 'result{}'.format(result_num)
            operator_list = [new_val, node.name]
            operator_list.extend([x.name for x in node_params])
            pipeline_list.append(operator_list)
            result_num += 1
            new_val = deap.gp.Terminal(symbolic=new_val, terminal=new_val, ret=new_val)
            exported_pipeline = exported_pipeline[:node_index] + [new_val] + exported_pipeline[node_index + node.arity + 1:]
            break
        else:
            break
    return pipeline_list

def generate_import_code(pipeline_list):
    """Generate all library import calls for use in TPOT.export()

    Parameters
    ----------
    pipeline_list: List
       List of operators in the current optimized pipeline

    Returns
    -------
    pipeline_text: String
       The Python code that imports all required library used in the current optimized pipeline

    """
    # operator[1] is the name of the operator
    operators_used = set([operator[1] for operator in pipeline_list])

    pipeline_text = 'import numpy as np\n'
    pipeline_text += 'import pandas as pd\n\n'

    # Always start with train_test_split as an import requirement
    pipeline_imports = {'sklearn.cross_validation': ['train_test_split']}

    # Operator names and imports required.
    # Dict structure:
    # {
    #   'operator_function':    {'module.to.import.from': ['ClassWithinModuleToImport']}
    # }
    import_relations = {
        '_variance_threshold':  {'sklearn.feature_selection': ['VarianceThreshold']},
        '_select_kbest':        {'sklearn.feature_selection': ['SelectKBest', 'f_classif']},
        '_select_fwe':          {'sklearn.feature_selection': ['SelectFwe', 'f_classif']},
        '_select_percentile':   {'sklearn.feature_selection': ['SelectPercentile', 'f_classif']},
        '_rfe':                 {'sklearn.feature_selection': ['RFE'], 'sklearn.svm': ['SVC']},
        '_standard_scaler':     {'sklearn.preprocessing': ['StandardScaler']},
        '_robust_scaler':       {'sklearn.preprocessing': ['RobustScaler']},
        '_min_max_scaler':      {'sklearn.preprocessing': ['MinMaxScaler']},
        '_max_abs_scaler':      {'sklearn.preprocessing': ['MaxAbsScaler']},
        '_binarizer':           {'sklearn.preprocessing': ['Binarizer']},
        '_polynomial_features': {'sklearn.preprocessing': ['PolynomialFeatures']},
        '_pca':                 {'sklearn.decomposition': ['RandomizedPCA']},
        '_fast_ica':            {'sklearn.decomposition': ['FastICA']},
        '_rbf':                 {'sklearn.kernel_approximation': ['RBFSampler']},
        '_nystroem':            {'sklearn.kernel_approximation': ['Nystroem']},
        '_decision_tree':       {'sklearn.tree': ['DecisionTreeClassifier']},
        '_random_forest':       {'sklearn.ensemble': ['RandomForestClassifier']},
        '_ada_boost':           {'sklearn.ensemble': ['AdaBoostClassifier']},
        '_extra_trees':         {'sklearn.ensemble': ['ExtraTreesClassifier']},
        '_gradient_boosting':   {'sklearn.ensemble': ['GradientBoostingClassifier']},
        '_logistic_regression': {'sklearn.linear_model': ['LogisticRegression']},
        '_passive_aggressive':  {'sklearn.linear_model': ['PassiveAggressiveClassifier']},
        '_svc':                 {'sklearn.svm': ['SVC']},
        '_linear_svc':          {'sklearn.svm': ['LinearSVC']},
        '_knnc':                {'sklearn.neighbors': ['KNeighborsClassifier']},
        '_feat_agg':            {'sklearn.cluster': ['FeatureAgglomeration']},
        '_gaussian_nb':         {'sklearn.naive_bayes': ['GaussianNB']},
        '_multinomial_nb':      {'sklearn.naive_bayes': ['MultinomialNB']},
        '_bernoulli_nb':        {'sklearn.naive_bayes': ['BernoulliNB']}
    }

    # Build import dict from operators used
    for op in operators_used:
        def merge_imports(old_dict, new_dict):
            # Key is a module name
            for key in new_dict.keys():
                if key in old_dict.keys():
                    # Append imports from the same module
                    old_dict[key] = set(list(old_dict[key]) + list(new_dict[key]))
                else:
                    old_dict[key] = new_dict[key]

        try:
            operator_import = import_relations[op]
            merge_imports(pipeline_imports, operator_import)
        except KeyError:
            pass # Operator does not require imports

    # Build import string
    for key in sorted(pipeline_imports.keys()):
        module_list = ', '.join(sorted(pipeline_imports[key]))
        pipeline_text += 'from {} import {}\n'.format(key, module_list)

    pipeline_text += '''
# NOTE: Make sure that the class is labeled 'class' in the data file
tpot_data = pd.read_csv('PATH/TO/DATA/FILE', sep='COLUMN_SEPARATOR')
training_indices, testing_indices = train_test_split(tpot_data.index, stratify = tpot_data['class'].values, train_size=0.75, test_size=0.25)
'''

    return pipeline_text

def replace_function_calls(pipeline_list):
    """Replace the function calls with their corresponding Python code for use in TPOT.export()

    Parameters
    ----------
    pipeline_list:
       List of operators in the current optimized pipeline

    Returns
    -------
    operator_text:
       The Python code corresponding to the function calls in the current optimized pipeline

    """

    operator_text = ''
    for operator in pipeline_list:
        operator_num = int(operator[0].strip('result'))
        result_name = operator[0]
        operator_name = operator[1]

        # Make copies of the data set for each reference to ARG0
        if operator[2] == 'ARG0':
            operator[2] = 'result{}'.format(operator_num)
            operator_text += '\n{} = tpot_data.copy()\n'.format(operator[2])

        if len(operator) > 3 and operator[3] == 'ARG0':
            operator[3] = 'result{}'.format(operator_num)
            operator_text += '\n{} = tpot_data.copy()\n'.format(operator[3])

        # Replace the TPOT functions with their corresponding Python code
        if operator_name == '_decision_tree':
            max_features = int(operator[3])
            max_depth = int(operator[4])

            if max_features < 1:
                max_features = '\'auto\''
            elif max_features == 1:
                max_features = None
            else:
                max_features = 'min({MAX_FEATURES}, len({INPUT_DF}.columns) - 1)'.format(MAX_FEATURES=max_features, INPUT_DF=operator[2])

            if max_depth < 1:
                max_depth = None

            operator_text += '\n# Perform classification with a decision tree classifier'
            operator_text += ('\ndtc{OPERATOR_NUM} = DecisionTreeClassifier('
                              'max_features={MAX_FEATURES}, max_depth={MAX_DEPTH})\n').format(OPERATOR_NUM=operator_num,
                                                                                              MAX_FEATURES=max_features,
                                                                                              MAX_DEPTH=max_depth)
            operator_text += ('''dtc{OPERATOR_NUM}.fit({INPUT_DF}.loc[training_indices].drop('class', '''
                              '''axis=1).values, {INPUT_DF}.loc[training_indices, 'class'].values)\n''').format(OPERATOR_NUM=operator_num,
                                                                                                                INPUT_DF=operator[2])
            if result_name != operator[2]:
                operator_text += '{OUTPUT_DF} = {INPUT_DF}.copy()\n'.format(OUTPUT_DF=result_name, INPUT_DF=operator[2])
            operator_text += ('''{OUTPUT_DF}['dtc{OPERATOR_NUM}-classification'] = dtc{OPERATOR_NUM}.predict('''
                              '''{OUTPUT_DF}.drop('class', axis=1).values)\n''').format(OUTPUT_DF=result_name,
                                                                                        OPERATOR_NUM=operator_num)

        elif operator_name == '_random_forest':
            max_features = int(operator[3])

            if max_features < 1:
                max_features = '\'auto\''
            elif max_features == 1:
                max_features = 'None'
            else:
                max_features = 'min({MAX_FEATURES}, len({INPUT_DF}.columns) - 1)'.format(MAX_FEATURES=max_features, INPUT_DF=operator[2])

            operator_text += '\n# Perform classification with a random forest classifier'
            operator_text += ('\nrfc{OPERATOR_NUM} = RandomForestClassifier('
                              'n_estimators={N_ESTIMATORS}, max_features={MAX_FEATURES})\n').format(OPERATOR_NUM=operator_num,
                                                                                                    N_ESTIMATORS=500,
                                                                                                    MAX_FEATURES=max_features)
            operator_text += ('''rfc{OPERATOR_NUM}.fit({INPUT_DF}.loc[training_indices].drop('class', axis=1).values, '''
                              '''{INPUT_DF}.loc[training_indices, 'class'].values)\n''').format(OPERATOR_NUM=operator_num,
                                                                                                INPUT_DF=operator[2])
            if result_name != operator[2]:
                operator_text += '{OUTPUT_DF} = {INPUT_DF}.copy()\n'.format(OUTPUT_DF=result_name, INPUT_DF=operator[2])
            operator_text += ('''{OUTPUT_DF}['rfc{OPERATOR_NUM}-classification'] = '''
                              '''rfc{OPERATOR_NUM}.predict({OUTPUT_DF}.drop('class', axis=1).values)\n''').format(OUTPUT_DF=result_name,
                                                                                                                  OPERATOR_NUM=operator_num)

        elif operator_name == '_logistic_regression':
            C = float(operator[3])
            if C <= 0.:
                C = 0.0001

            operator_text += '\n# Perform classification with a logistic regression classifier'
            operator_text += '\nlrc{OPERATOR_NUM} = LogisticRegression(C={C})\n'.format(OPERATOR_NUM=operator_num, C=C)
            operator_text += ('''lrc{OPERATOR_NUM}.fit({INPUT_DF}.loc[training_indices].drop('class', axis=1).values, '''
                              '''{INPUT_DF}.loc[training_indices, 'class'].values)\n''').format(OPERATOR_NUM=operator_num, INPUT_DF=operator[2])
            if result_name != operator[2]:
                operator_text += '{OUTPUT_DF} = {INPUT_DF}.copy()\n'.format(OUTPUT_DF=result_name, INPUT_DF=operator[2])
            operator_text += ('''{OUTPUT_DF}['lrc{OPERATOR_NUM}-classification'] = lrc{OPERATOR_NUM}.predict('''
                              '''{OUTPUT_DF}.drop('class', axis=1).values)\n''').format(OUTPUT_DF=result_name,
                                                                                        OPERATOR_NUM=operator_num)

        elif operator_name == '_svc':
            C = float(operator[3])
            if C <= 0.:
                C = 0.0001

            operator_text += '\n# Perform classification with a C-support vector classifier'
            operator_text += '\nsvc{OPERATOR_NUM} = SVC(C={C})\n'.format(OPERATOR_NUM=operator_num, C=C)
            operator_text += ('''svc{OPERATOR_NUM}.fit({INPUT_DF}.loc[training_indices].drop('class', axis=1).values, '''
                              '''{INPUT_DF}.loc[training_indices, 'class'].values)\n''').format(OPERATOR_NUM=operator_num,
                                                                                                INPUT_DF=operator[2])
            if result_name != operator[2]:
                operator_text += '{OUTPUT_DF} = {INPUT_DF}.copy()\n'.format(OUTPUT_DF=result_name, INPUT_DF=operator[2])
            operator_text += ('''{OUTPUT_DF}['svc{OPERATOR_NUM}-classification'] = svc{OPERATOR_NUM}.predict('''
                              '''{OUTPUT_DF}.drop('class', axis=1).values)\n''').format(OUTPUT_DF=result_name,
                                                                                        OPERATOR_NUM=operator_num)

        elif operator_name == '_knnc':
            n_neighbors = int(operator[3])
            if n_neighbors < 2:
                n_neighbors = 2
            else:
                n_neighbors = 'min({N_NEIGHBORS}, len(training_indices))'.format(N_NEIGHBORS=n_neighbors)

            operator_text += '\n# Perform classification with a k-nearest neighbor classifier'
            operator_text += '\nknnc{OPERATOR_NUM} = KNeighborsClassifier(n_neighbors={N_NEIGHBORS})\n'.format(OPERATOR_NUM=operator_num,
                                                                                                               N_NEIGHBORS=n_neighbors)
            operator_text += ('''knnc{OPERATOR_NUM}.fit({INPUT_DF}.loc[training_indices].drop('class', axis=1).values, '''
                              '''{INPUT_DF}.loc[training_indices, 'class'].values)\n''').format(OPERATOR_NUM=operator_num,
                                                                                                INPUT_DF=operator[2])
            if result_name != operator[2]:
                operator_text += '{OUTPUT_DF} = {INPUT_DF}.copy()\n'.format(OUTPUT_DF=result_name, INPUT_DF=operator[2])
            operator_text += ('''{OUTPUT_DF}['knnc{OPERATOR_NUM}-classification'] = knnc{OPERATOR_NUM}.predict('''
                              '''{OUTPUT_DF}.drop('class', axis=1).values)\n''').format(OUTPUT_DF=result_name,
                                                                                        OPERATOR_NUM=operator_num)

        elif operator_name == '_ada_boost':
            learning_rate = max(0.0001, float(operator[3]))
            n_estimators = min(500, int(operator[4]))

            if result_name != operator[2]:
                operator_text += "\n{OUTPUT_DF} = {INPUT_DF}.copy()".format(OUTPUT_DF=result_name, INPUT_DF=operator[2])

            operator_text += """
# Perform classification with an Ada Boost classifier
adab{OPERATOR_NUM} = AdaBoostClassifier(learning_rate={LEARNING_RATE}, n_estimators={N_ESTIMATORS}, random_state=42)
adab{OPERATOR_NUM}.fit({OUTPUT_DF}.loc[training_indices].drop('class', axis=1).values, {OUTPUT_DF}.loc[training_indices, 'class'].values)

{OUTPUT_DF}['adab{OPERATOR_NUM}-classification'] = adab{OPERATOR_NUM}.predict({OUTPUT_DF}.drop('class', axis=1).values)
""".format(OUTPUT_DF=result_name, OPERATOR_NUM=operator_num, N_ESTIMATORS=n_estimators, LEARNING_RATE=learning_rate)

        elif operator_name == '_bernoulli_nb':
            alpha = float(operator[3])
            binarize = float(operator[4])
            fit_prior = (int(operator[5])) % 2 == 0

            if result_name != operator[2]:
                operator_text += "\n{OUTPUT_DF} = {INPUT_DF}.copy()".format(OUTPUT_DF=result_name, INPUT_DF=operator[2])

            operator_text += """
# Perform classification with a BernoulliNB classifier
bnb{OPERATOR_NUM} = BernoulliNB(alpha={ALPHA}, binarize={BINARIZE}, fit_prior={FIT_PRIOR})
bnb{OPERATOR_NUM}.fit({OUTPUT_DF}.loc[training_indices].drop('class', axis=1).values, {OUTPUT_DF}.loc[training_indices, 'class'].values)

{OUTPUT_DF}['bnb{OPERATOR_NUM}-classification'] = bnb{OPERATOR_NUM}.predict({OUTPUT_DF}.drop('class', axis=1).values)
""".format(OUTPUT_DF=result_name, OPERATOR_NUM=operator_num, ALPHA=alpha, BINARIZE=binarize, FIT_PRIOR=fit_prior)

        elif operator_name == '_extra_trees':
            criterion = int(operator[3])
            max_features = 'min({MAX_FEATURES}, len(training_features.columns))'.format(MAX_FEATURES=int(operator[4]))

            criterion_values = ['gini', 'entropy']
            criterion_selection = criterion_values[criterion % len(criterion_values)]

            if result_name != operator[2]:
                operator_text += "\n{OUTPUT_DF} = {INPUT_DF}.copy()".format(OUTPUT_DF=result_name, INPUT_DF=operator[2])

            operator_text += """
training_features = {INPUT_DF}.loc[training_indices].drop('class', axis=1)

# Perform classification with an extra trees classifier
etc{OPERATOR_NUM} = ExtraTreesClassifier(criterion="{CRITERION}", max_features={MAX_FEATURES}, n_estimators=500, random_state=42)
etc{OPERATOR_NUM}.fit({OUTPUT_DF}.loc[training_indices].drop('class', axis=1).values, {OUTPUT_DF}.loc[training_indices, 'class'].values)

{OUTPUT_DF}['etc{OPERATOR_NUM}-classification'] = etc{OPERATOR_NUM}.predict({OUTPUT_DF}.drop('class', axis=1).values)
""".format(OUTPUT_DF=result_name, OPERATOR_NUM=operator_num, INPUT_DF=operator[2], CRITERION=criterion_selection, MAX_FEATURES=max_features)

        elif operator_name == '_gaussian_nb':
            if result_name != operator[2]:
                operator_text += "\n{OUTPUT_DF} = {INPUT_DF}.copy()".format(OUTPUT_DF=result_name, INPUT_DF=operator[2])

            operator_text += """
# Perform classification with a gaussian naive bayes classifier
gnb{OPERATOR_NUM} = GaussianNB()
gnb{OPERATOR_NUM}.fit({OUTPUT_DF}.loc[training_indices].drop('class', axis=1).values, {OUTPUT_DF}.loc[training_indices, 'class'].values)

{OUTPUT_DF}['gnb{OPERATOR_NUM}-classification'] = gnb{OPERATOR_NUM}.predict({OUTPUT_DF}.drop('class', axis=1).values)
""".format(OUTPUT_DF=result_name, OPERATOR_NUM=operator_num)

        elif operator_name == '_multinomial_nb':
            alpha = float(operator[3])
            fit_prior = (int(operator[4]) % 2) == 0

            if result_name != operator[2]:
                operator_text += "\n{OUTPUT_DF} = {INPUT_DF}.copy()".format(OUTPUT_DF=result_name, INPUT_DF=operator[2])

            operator_text += """
# Performan classification with a multinomial naive bayes classifier
mnb{OPERATOR_NUM} = MultinomialNB(alpha={ALPHA}, fit_prior={FIT_PRIOR})
mnb{OPERATOR_NUM}.fit({OUTPUT_DF}.loc[training_indices].drop('class', axis=1).values, {OUTPUT_DF}.loc[training_indices, 'class'].values)

{OUTPUT_DF}['mnb{OPERATOR_NUM}-classification'] = mnb{OPERATOR_NUM}.predict({OUTPUT_DF}.drop('class', axis=1).values)
""".format(OUTPUT_DF=result_name, OPERATOR_NUM=operator_num, ALPHA=alpha, FIT_PRIOR=fit_prior)

        elif operator_name == '_linear_svc':
            C = max(0.0001, float(operator[3]))
            loss = int(operator[4])
            fit_intercept = int(operator[5])

            fit_bool = (fit_intercept % 2) == 0

            loss_values = ['hinge', 'squared_hinge']
            loss_selection = loss_values[loss % len(loss_values)]

            if result_name != operator[2]:
                operator_text += "\n{OUTPUT_DF} = {INPUT_DF}.copy()".format(OUTPUT_DF=result_name, INPUT_DF=operator[2])

            operator_text += """
# Perform classification with a LinearSVC classifier
lsvc{OPERATOR_NUM} = LinearSVC(C={C}, loss="{LOSS}", fit_intercept={FIT_INTERCEPT}, random_state=42)
lsvc{OPERATOR_NUM}.fit({OUTPUT_DF}.loc[training_indices].drop('class', axis=1).values, {OUTPUT_DF}.loc[training_indices, 'class'].values)

{OUTPUT_DF}['lsvc{OPERATOR_NUM}-classification'] = lsvc{OPERATOR_NUM}.predict({OUTPUT_DF}.drop('class', axis=1).values)
""".format(OUTPUT_DF=result_name, OPERATOR_NUM=operator_num, C=C, FIT_INTERCEPT=fit_bool, LOSS=loss_selection)

        elif operator_name == '_passive_aggressive':
            C = max(0.0001, float(operator[3]))
            loss = int(operator[4])
            fit_intercept = int(operator[5])

            fit_bool = (fit_intercept % 2) == 0

            loss_values = ['hinge', 'squared_hinge']
            loss_selection = loss_values[loss % len(loss_values)]

            if result_name != operator[2]:
                operator_text += "\n{OUTPUT_DF} = {INPUT_DF}.copy()".format(OUTPUT_DF=result_name, INPUT_DF=operator[2])

            operator_text += """
# Perform classification with a passive aggressive classifier
pagr{OPERATOR_NUM} = PassiveAggressiveClassifier(C={C}, loss="{LOSS}", fit_intercept={FIT_INTERCEPT}, random_state=42)
pagr{OPERATOR_NUM}.fit({OUTPUT_DF}.loc[training_indices].drop('class', axis=1).values, {OUTPUT_DF}.loc[training_indices, 'class'].values)

{OUTPUT_DF}['pagr{OPERATOR_NUM}-classification'] = pagr{OPERATOR_NUM}.predict({OUTPUT_DF}.drop('class', axis=1).values)
""".format(OUTPUT_DF=result_name, OPERATOR_NUM=operator_num, C=C, FIT_INTERCEPT=fit_bool, LOSS=loss_selection)

        elif operator_name == '_gradient_boosting':
            learning_rate = max(float(operator[3]), 0.0001)
            max_depth = max(int(operator[4]), 3)

            if result_name != operator[2]:
                operator_text += "\n{OUTPUT_DF} = {INPUT_DF}.copy()".format(OUTPUT_DF=result_name, INPUT_DF=operator[2])

            operator_text += """
# Perform classification with a gradient boosting classifier
gbc{OPERATOR_NUM} = GradientBoostingClassifier(learning_rate={LEARNING_RATE}, max_depth={MAX_DEPTH}, n_estimators=500, random_state=42)
gbc{OPERATOR_NUM}.fit({OUTPUT_DF}.loc[training_indices].drop('class', axis=1).values, {OUTPUT_DF}.loc[training_indices, 'class'].values)

{OUTPUT_DF}['gbc{OPERATOR_NUM}-classification'] = gbc{OPERATOR_NUM}.predict({OUTPUT_DF}.drop('class', axis=1).values)
""".format(OUTPUT_DF=result_name, OPERATOR_NUM=operator_num, LEARNING_RATE=learning_rate, MAX_DEPTH=max_depth)

        elif operator_name == '_combine_dfs':
            operator_text += '\n# Combine two DataFrames'
            operator_text += ('\n{OUTPUT_DF} = {INPUT_DF1}.join({INPUT_DF2}[[column for column in {INPUT_DF2}.columns.values '
                              'if column not in {INPUT_DF1}.columns.values]])\n').format(INPUT_DF1=operator[2],
                                                                                         INPUT_DF2=operator[3],
                                                                                         OUTPUT_DF=result_name)

        elif operator_name == '_variance_threshold':
            threshold = float(operator[3])

            operator_text += '''
# Use Scikit-learn's VarianceThreshold for feature selection
training_features = {INPUT_DF}.loc[training_indices].drop('class', axis=1)

selector = VarianceThreshold(threshold={THRESHOLD})
try:
    selector.fit(training_features.values)
    mask = selector.get_support(True)
    mask_cols = list(training_features.iloc[:, mask].columns) + ['class']
    {OUTPUT_DF} = {INPUT_DF}[mask_cols]
except ValueError:
    # None of the features meet the variance threshold
    {OUTPUT_DF} = {INPUT_DF}[['class']]
'''.format(INPUT_DF=operator[2], THRESHOLD=threshold, OUTPUT_DF=result_name)

        elif operator_name == '_select_kbest':
            k = int(operator[3])
            if k < 1:
                k = 1
            k = 'min({K}, len(training_features.columns))'.format(K=k)

            operator_text += '''
# Use Scikit-learn's SelectKBest for feature selection
training_features = {INPUT_DF}.loc[training_indices].drop('class', axis=1)
training_class_vals = {INPUT_DF}.loc[training_indices, 'class'].values

if len(training_features.columns.values) == 0:
    {OUTPUT_DF} = {INPUT_DF}.copy()
else:
    selector = SelectKBest(f_classif, k={K})
    selector.fit(training_features.values, training_class_vals)
    mask = selector.get_support(True)
    mask_cols = list(training_features.iloc[:, mask].columns) + ['class']
    {OUTPUT_DF} = {INPUT_DF}[mask_cols]
'''.format(INPUT_DF=operator[2], K=k, OUTPUT_DF=result_name)

        # SelectFwe based on the SelectKBest code
        elif operator_name == '_select_fwe':
            alpha = float(operator[3])
            if alpha > 0.05:
                alpha = 0.05
            elif alpha <= 0.001:
                alpha = 0.001
            operator_text += '''
training_features = {INPUT_DF}.loc[training_indices].drop(['class'], axis=1)
training_class_vals = {INPUT_DF}.loc[training_indices, 'class'].values
if len(training_features.columns.values) == 0:
    {OUTPUT_DF} = {INPUT_DF}.copy()
else:
    selector = SelectFwe(f_classif, alpha={ALPHA})
    selector.fit(training_features.values, training_class_vals)
    mask = selector.get_support(True)
    mask_cols = list(training_features.iloc[:, mask].columns) + ['class']
    {OUTPUT_DF} = {INPUT_DF}[mask_cols]
'''.format(INPUT_DF=operator[2], ALPHA=alpha, OUTPUT_DF=result_name)

        elif operator_name == '_select_percentile':
            percentile = int(operator[3])

            if percentile < 0:
                percentile = 0
            elif percentile > 100:
                percentile = 100

            operator_text += '''
# Use Scikit-learn's SelectPercentile for feature selection
training_features = {INPUT_DF}.loc[training_indices].drop('class', axis=1)
training_class_vals = {INPUT_DF}.loc[training_indices, 'class'].values

if len(training_features.columns.values) == 0:
    {OUTPUT_DF} = {INPUT_DF}.copy()
else:
    selector = SelectPercentile(f_classif, percentile={PERCENTILE})
    selector.fit(training_features.values, training_class_vals)
    mask = selector.get_support(True)
    mask_cols = list(training_features.iloc[:, mask].columns) + ['class']
    {OUTPUT_DF} = {INPUT_DF}[mask_cols]
'''.format(INPUT_DF=operator[2], PERCENTILE=percentile, OUTPUT_DF=result_name)

        elif operator_name == '_rfe':
            n_features_to_select = int(operator[3])
            step = float(operator[4])

            if n_features_to_select < 1:
                n_features_to_select = 1
            n_features_to_select = 'min({N_FEATURES_TO_SELECT}, len(training_features.columns))'.format(N_FEATURES_TO_SELECT=n_features_to_select)

            if step < 0.1:
                step = 0.1
            elif step >= 1.:
                step = 0.99

            operator_text += '''
# Use Scikit-learn's Recursive Feature Elimination (RFE) for feature selection
training_features = {INPUT_DF}.loc[training_indices].drop('class', axis=1)
training_class_vals = {INPUT_DF}.loc[training_indices, 'class'].values

if len(training_features.columns.values) == 0:
    {OUTPUT_DF} = {INPUT_DF}.copy()
else:
    selector = RFE(SVC(kernel='linear'), n_features_to_select={N_FEATURES_TO_SELECT}, step={STEP})
    selector.fit(training_features.values, training_class_vals)
    mask = selector.get_support(True)
    mask_cols = list(training_features.iloc[:, mask].columns) + ['class']
    {OUTPUT_DF} = {INPUT_DF}[mask_cols]
'''.format(INPUT_DF=operator[2], N_FEATURES_TO_SELECT=n_features_to_select, STEP=step, OUTPUT_DF=result_name)

        elif operator_name == '_standard_scaler':
            operator_text += '''
# Use Scikit-learn's StandardScaler to scale the features
training_features = {INPUT_DF}.loc[training_indices].drop('class', axis=1)

if len(training_features.columns.values) > 0:
    scaler = StandardScaler()
    scaler.fit(training_features.values.astype(np.float64))
    scaled_features = scaler.transform({INPUT_DF}.drop('class', axis=1).values.astype(np.float64))
    {OUTPUT_DF} = pd.DataFrame(data=scaled_features)
    {OUTPUT_DF}['class'] = {INPUT_DF}['class'].values
else:
    {OUTPUT_DF} = {INPUT_DF}.copy()
'''.format(INPUT_DF=operator[2], OUTPUT_DF=result_name)

        elif operator_name == '_robust_scaler':
            operator_text += '''
# Use Scikit-learn's RobustScaler to scale the features
training_features = {INPUT_DF}.loc[training_indices].drop('class', axis=1)

if len(training_features.columns.values) > 0:
    scaler = RobustScaler()
    scaler.fit(training_features.values.astype(np.float64))
    scaled_features = scaler.transform({INPUT_DF}.drop('class', axis=1).values.astype(np.float64))
    {OUTPUT_DF} = pd.DataFrame(data=scaled_features)
    {OUTPUT_DF}['class'] = {INPUT_DF}['class'].values
else:
    {OUTPUT_DF} = {INPUT_DF}.copy()
'''.format(INPUT_DF=operator[2], OUTPUT_DF=result_name)

        elif operator_name == '_min_max_scaler':
            operator_text += '''
# Use Scikit-learn's MinMaxScaler to scale the features
training_features = {INPUT_DF}.loc[training_indices].drop('class', axis=1)

if len(training_features.columns.values) > 0:
    scaler = MinMaxScaler()
    scaler.fit(training_features.values.astype(np.float64))
    scaled_features = scaler.transform({INPUT_DF}.drop('class', axis=1).values.astype(np.float64))
    {OUTPUT_DF} = pd.DataFrame(data=scaled_features)
    {OUTPUT_DF}['class'] = {INPUT_DF}['class'].values
else:
    {OUTPUT_DF} = {INPUT_DF}.copy()
'''.format(INPUT_DF=operator[2], OUTPUT_DF=result_name)

        elif operator_name == '_max_abs_scaler':
            operator_text += '''
# Use Scikit-learn's MaxAbsScaler to scale the features
training_features = {INPUT_DF}.loc[training_indices].drop('class', axis=1)

if len(training_features.columns.values) > 0:
    scaler = MaxAbsScaler()
    scaler.fit(training_features.values.astype(np.float64))
    scaled_features = scaler.transform({INPUT_DF}.drop('class', axis=1).values.astype(np.float64))
    {OUTPUT_DF} = pd.DataFrame(data=scaled_features)
    {OUTPUT_DF}['class'] = {INPUT_DF}['class'].values
else:
    {OUTPUT_DF} = {INPUT_DF}.copy()
'''.format(INPUT_DF=operator[2], OUTPUT_DF=result_name)

        elif operator_name == '_binarizer':
            threshold = float(operator[3])
            operator_text += '''
# Use Scikit-learn's Binarizer to scale the features
training_features = {INPUT_DF}.loc[training_indices].drop('class', axis=1)

if len(training_features.columns.values) > 0:
    scaler = Binarizer(threshold={THRESHOLD})
    scaler.fit(training_features.values.astype(np.float64))
    scaled_features = scaler.transform({INPUT_DF}.drop('class', axis=1).values.astype(np.float64))
    {OUTPUT_DF} = pd.DataFrame(data=scaled_features)
    {OUTPUT_DF}['class'] = {INPUT_DF}['class'].values
else:
    {OUTPUT_DF} = {INPUT_DF}.copy()
'''.format(INPUT_DF=operator[2], THRESHOLD=threshold, OUTPUT_DF=result_name)

        elif operator_name == '_polynomial_features':
            operator_text += '''
# Use Scikit-learn's PolynomialFeatures to construct new features from the existing feature set
training_features = {INPUT_DF}.loc[training_indices].drop('class', axis=1)

if len(training_features.columns.values) > 0 and len(training_features.columns.values) <= 700:
    # The feature constructor must be fit on only the training data
    poly = PolynomialFeatures(degree=2, include_bias=False)
    poly.fit(training_features.values.astype(np.float64))
    constructed_features = poly.transform({INPUT_DF}.drop('class', axis=1).values.astype(np.float64))
    {OUTPUT_DF} = pd.DataFrame(data=constructed_features)
    {OUTPUT_DF}['class'] = {INPUT_DF}['class'].values
else:
    {OUTPUT_DF} = {INPUT_DF}.copy()
'''.format(INPUT_DF=operator[2], OUTPUT_DF=result_name)

        elif operator_name == '_pca':
            iterated_power = int(operator[3])

            if iterated_power < 1:
                iterated_power = 1
            elif iterated_power > 10:
                iterated_power = 10

            operator_text += '''
# Use Scikit-learn's RandomizedPCA to transform the feature set
training_features = {INPUT_DF}.loc[training_indices].drop('class', axis=1)

if len(training_features.columns.values) > 0:
    # PCA must be fit on only the training data
    pca = RandomizedPCA(iterated_power={ITERATED_POWER})
    pca.fit(training_features.values.astype(np.float64))
    transformed_features = pca.transform({INPUT_DF}.drop('class', axis=1).values.astype(np.float64))
    {OUTPUT_DF} = pd.DataFrame(data=transformed_features)
    {OUTPUT_DF}['class'] = {INPUT_DF}['class'].values
else:
    {OUTPUT_DF} = {INPUT_DF}.copy()
'''.format(INPUT_DF=operator[2], ITERATED_POWER=iterated_power, OUTPUT_DF=result_name)

        elif operator_name == '_rbf':
            gamma = float(operator[3])
            if n_components < 1:
                n_components = 1
            n_components = 'min({}, len(training_features.columns.values))'.format(n_components)

            operator_text += '''
# Use Scikit-learn's RBFSampler to transform the feature set
training_features = {INPUT_DF}.loc[training_indices].drop('class', axis=1)

if len(training_features.columns.values) > 0:
    # RBF must be fit on only the training data
    rbf = RBFSampler(gamma={GAMMA})
    rbf.fit(training_features.values.astype(np.float64))
    transformed_features = rbf.transform({INPUT_DF}.drop('class', axis=1).values.astype(np.float64))
    {OUTPUT_DF} = pd.DataFrame(data=transformed_features)
    {OUTPUT_DF}['class'] = {INPUT_DF}['class'].values
else:
    {OUTPUT_DF} = {INPUT_DF}.copy()
'''.format(INPUT_DF=operator[2], GAMMA=gamma, OUTPUT_DF=result_name)

        elif operator_name == '_fast_ica':
            tol = max(float(operator[3]), 0.0001) # Ensure tol is not too small

            if n_components < 1:
                n_components = 1
            n_components = 'min({}, len(training_features.columns.values))'.format(n_components)

            operator_text += '''
# Use Scikit-learn's FastICA to transform the feature set
training_features = {INPUT_DF}.loc[training_indices].drop('class', axis=1)

if len(training_features.columns.values) > 0:
    # FastICA must be fit on only the training data
    ica = FastICA(tol={TOL}, random_state=42)
    ica.fit(training_features.values.astype(np.float64))
    transformed_features = ica.transform({INPUT_DF}.drop('class', axis=1).values.astype(np.float64))
    {OUTPUT_DF} = pd.DataFrame(data=transformed_features)
    {OUTPUT_DF}['class'] = {INPUT_DF}['class'].values
else:
    {OUTPUT_DF} = {INPUT_DF}.copy()
'''.format(INPUT_DF=operator[2], TOL=tol, OUTPUT_DF=result_name)

        elif operator_name == '_feat_agg':
            n_clusters = int(operator[3])
            affinity = int(operator[4])
            linkage = int(operator[5])

            if n_clusters < 1:
                n_clusters = 1

            affinity_types = ['euclidean', 'l1', 'l2', 'manhattan', 'cosine', 'precomputed']
            linkage_types = ['ward', 'complete', 'average']

            linkage_name = linkage_types[linkage % len(linkage_types)]

            if linkage_name == 'ward':
                affinity_name = 'euclidean'
            else:
                affinity_name = affinity_types[affinity % len(affinity_types)]

            operator_text += '''
# Use Scikit-learn's FeatureAgglomeration to transform the feature set
training_features = {INPUT_DF}.loc[training_indices].drop('class', axis=1)

if len(training_features.columns.values) > 0:
    # FeatureAgglomeration must be fit on only the training data
    fa = FeatureAgglomeration(n_clusters={N_CLUSTERS}, affinity='{AFFINITY}', linkage='{LINKAGE}')
    fa.fit(training_features.values.astype(np.float64))
    transformed_features = fa.transform({INPUT_DF}.drop('class', axis=1).values.astype(np.float64))
    {OUTPUT_DF} = pd.DataFrame(data=transformed_features)
    {OUTPUT_DF}['class'] = {INPUT_DF}['class'].values
else:
    {OUTPUT_DF} = {INPUT_DF}.copy()
'''.format(INPUT_DF=operator[2], N_CLUSTERS=n_clusters, AFFINITY=affinity_name, LINKAGE=linkage_name, OUTPUT_DF=result_name)

        elif operator_name == '_nystroem':
            kernel = int(operator[3])
            gamma = float(operator[4])
            n_components = int(operator[5])

            # Kernel functions from sklearn.metrics.pairwise
            kernel_types = ['rbf', 'cosine', 'chi2', 'laplacian', 'polynomial', 'poly', 'linear', 'additive_chi2', 'sigmoid']
            kernel_name = kernel_types[kernel % len(kernel_types)]

            if n_components < 1:
                n_components = 1
            else:
                n_components = 'min({}, len(training_features.columns.values))'.format(n_components)

            operator_text += '''
# Use Scikit-learn's Nystroem to transform the feature set
training_features = {INPUT_DF}.loc[training_indices].drop('class', axis=1)

if len(training_features.columns.values) > 0:
    # FeatureAgglomeration must be fit on only the training data
    nys = Nystroem(kernel='{KERNEL}', gamma={GAMMA}, n_components={N_COMPONENTS})
    nys.fit(training_features.values.astype(np.float64))
    transformed_features = nys.transform({INPUT_DF}.drop('class', axis=1).values.astype(np.float64))
    {OUTPUT_DF} = pd.DataFrame(data=transformed_features)
    {OUTPUT_DF}['class'] = {INPUT_DF}['class'].values
else:
    {OUTPUT_DF} = {INPUT_DF}.copy()
'''.format(INPUT_DF=operator[2], KERNEL=kernel_name, GAMMA=gamma, N_COMPONENTS=n_components, OUTPUT_DF=result_name)

        elif operator_name == '_zero_count':
            operator_text += '''
# Add virtual features for number of zeros and non-zeros per row
feature_cols_only = {INPUT_DF}.loc[training_indices].drop('class', axis=1)

if len(feature_cols_only.columns.values) > 0:
    non_zero_col = np.array([np.count_nonzero(row) for i, row in {INPUT_DF}.iterrows()]).astype(np.float64)
    zero_col     = np.array([(len(feature_cols_only.columns.values) - x) for x in non_zero_col]).astype(np.float64)

    {OUTPUT_DF} = {INPUT_DF}.copy()
    {OUTPUT_DF}['non_zero'] = pd.Series(non_zero_col, index={OUTPUT_DF}.index)
    {OUTPUT_DF}['zero_col'] = pd.Series(zero_col, index={OUTPUT_DF}.index)
    {OUTPUT_DF}['class'] = {INPUT_DF}['class'].values
else:
    {OUTPUT_DF} = {INPUT_DF}.copy()
'''.format(INPUT_DF=operator[2], OUTPUT_DF=result_name)

    return operator_text<|MERGE_RESOLUTION|>--- conflicted
+++ resolved
@@ -22,49 +22,6 @@
 
 import deap
 
-<<<<<<< HEAD
-=======
-def replace_mathematical_operators(exported_pipeline):
-    """Replace all of the mathematical operators with their results for use in export(self, output_file_name)
-
-    Parameters
-    ----------
-    exported_pipeline: deap.creator.Individual
-       The current optimized pipeline
-
-    Returns
-    -------
-    exported_pipeline: deap.creator.Individual
-       The current optimized pipeline after replacing the mathematical operators
-
-    """
-    while True:
-        for i in range(len(exported_pipeline) - 1, -1, -1):
-            node = exported_pipeline[i]
-            if type(node) is deap.gp.Primitive and node.name in ['add', 'sub', 'mul', '_div']:
-                val1 = int(exported_pipeline[i + 1].name)
-                val2 = int(exported_pipeline[i + 2].name)
-                if node.name == 'add':
-                    new_val = val1 + val2
-                elif node.name == 'sub':
-                    new_val = val1 - val2
-                elif node.name == 'mul':
-                    new_val = val1 * val2
-                elif node.name == '_div':
-                    if val2 == 0:
-                        new_val = 0.
-                    else:
-                        new_val = float(val1) / float(val2)
-
-                new_val = deap.gp.Terminal(symbolic=new_val, terminal=new_val, ret=new_val)
-                exported_pipeline = exported_pipeline[:i] + [new_val] + exported_pipeline[i + 3:]
-                break
-        else:
-            break
-
-    return exported_pipeline
-
->>>>>>> 04f65995
 def unroll_nested_fuction_calls(exported_pipeline):
     """Unroll the nested function calls into serial code for use in TPOT.export()
 
