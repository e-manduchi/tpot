--- conflicted
+++ resolved
@@ -690,7 +690,6 @@
     assert_raises(RuntimeError, tpot_obj._update_top_pipeline, features=training_features, target=training_target)
 
 
-<<<<<<< HEAD
 def test_update_top_pipeline_3():
     """Assert that the TPOT _update_top_pipeline raises RuntimeError when self._optimized_pipeline is not updated."""
     tpot_obj = TPOTClassifier(
@@ -708,7 +707,8 @@
         pipeline_scores.wvalues = (5000., -float('inf'))
 
     assert_raises(RuntimeError, tpot_obj._update_top_pipeline, features=training_features, target=training_target)
-=======
+
+
 def test_set_param_recursive():
     """Assert that _set_param_recursive sets \"random_state\" to 42 in all steps in a simple pipeline."""
     pipeline_string = (
@@ -761,7 +761,6 @@
     # StackingEstimator under the transformer_list of FeatureUnion
     assert getattr(getattr(sklearn_pipeline.steps[0][1].transformer_list[0][1], 'estimator'), 'random_state') == 42
     assert getattr(sklearn_pipeline.steps[1][1], 'random_state') == 42
->>>>>>> 176b2a81
 
 
 def test_evaluated_individuals_():
